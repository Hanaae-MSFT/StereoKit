#include "../../StereoKitC/stereokit.h"
#include "buttons.h"

<<<<<<< HEAD
#include <vector>
using namespace std;

vector<solid_t> scene_objects;
joint_t         grabbed_objects[2];
model_t         object_model;

transform_t floor_tr;
material_t  floor_mat;
model_t     floor_model;
solid_t     floor_solid;
transform_t viewpt;

button_t button_reset;
button_t button_spawn;

material_t hand_ghost_mat;
material_t hand_solid_mat;
material_t default_mat;
material_t button_active_mat;
material_t button_idle_mat;

void load_assets();
void release_assets();
void scene_setup();
void scene_shutdown();
void clear_objects();
=======
#include "app.h"
#include "demo_basics.h"
>>>>>>> a7136e7e

int main() {
	if (!sk_init("StereoKit C", sk_runtime_flatscreen))
		return 1;

<<<<<<< HEAD
	load_assets();
	scene_setup();

	while (sk_step( []() {
		// update button!
		button_update(button_spawn);
		button_update(button_reset);

		// Check for button input
		if (button_spawn.state & button_state_justpressed) {
			solid_t new_obj = solid_create({ 0,3,0 }, quat_identity);
			solid_add_sphere(new_obj, 0.45f, 40);
			solid_add_box   (new_obj, vec3_one*0.35f, 40);
			scene_objects.push_back(new_obj);
		}
		if (button_reset.state & button_state_justpressed) {
			clear_objects();
		}
		
		// Do hand input
		for (size_t i = 0; i < handed_max; i++) {
			bool r_solid = input_hand((handed_)i).state & input_state_grip;
			input_hand_material((handed_)i, r_solid ? hand_solid_mat : hand_ghost_mat);
			input_hand_solid   ((handed_)i, r_solid);

			// If they grab something, join it to the hand
			if (input_hand((handed_)i).state & input_state_justpinch) {
				solid_t s = physics_get_at(input_hand((handed_)i).root.position);
				if (s != nullptr) {
					grabbed_objects[i] = joint_make_fixed(input_hand((handed_)i).root_solid, s);
				}
			}
			// If they release something, get rid of any joint attached
			if (input_hand((handed_)i).state & input_state_unpinch) {
				if (grabbed_objects[i] != nullptr)
					joint_release(grabbed_objects[i]);
				grabbed_objects[i] = nullptr;
			}
		}

		// Render spawned objects
		transform_t tr;
		transform_set_scale(tr, vec3_one*0.25f);
		for (size_t i = 0; i < scene_objects.size(); i++) {
			solid_get_transform(scene_objects[i], tr);
			render_add_model   (object_model, tr);
		}
		
		// Render floor
		render_add_model(floor_model, floor_tr);
	}));

	scene_shutdown();
	release_assets();

	sk_shutdown();
	return 0;
}

void scene_setup() {
	// Make some buttons
	button_spawn = button_make({  .3f,0, 0.3f }, {  1, 1, 1 }, vec3{ 10, 10, 4 } * cm2m, default_mat, button_idle_mat, button_active_mat);
	button_reset = button_make({ -.3f,0,-0.3f }, { -1, 1,-1 }, vec3{ 10, 10, 4 } * cm2m, default_mat, button_idle_mat, button_active_mat);
	//sw           = switch_make({ .25f,0,0.35f }, { 1,1,1 }, { 0.04f, 0.04f, 0.1f }, mesh_cube, def);

	// Build a physical floor!
	transform_set(floor_tr, { 0,-1.5f,0 }, vec3{ 5,1,5 }, quat_identity);
	floor_solid = solid_create(floor_tr._position, floor_tr._rotation, solid_type_immovable);
	solid_add_box (floor_solid, floor_tr._scale);

	// Set the camera viewpoint
	transform_initialize  (viewpt);
	transform_set_position(viewpt, vec3_one*0.4f);
	transform_lookat      (viewpt, vec3_zero);
	render_set_view       (viewpt);
}

void clear_objects() {
	for (size_t i = 0; i < handed_max; i++) {
		if (grabbed_objects[i] != nullptr) joint_release(grabbed_objects[i]);
		grabbed_objects[i] = nullptr;
	}
	for (size_t i = 0; i < scene_objects.size(); i++)
		solid_release(scene_objects[i]);
	scene_objects.clear();
}

void scene_shutdown() {
	clear_objects();
	button_destroy(button_reset);
	button_destroy(button_spawn);
	solid_release(floor_solid);
}

void load_assets() {
	// Set up a cubemap
	tex2d_t cubemap = tex2d_create_cubemap_file("../../Examples/Assets/Sky/sky.hdr");
	render_set_skytex(cubemap, true);
	tex2d_release(cubemap);

	default_mat = material_find("default/material");
	material_set_float(default_mat, "metallic", 0);

	hand_solid_mat = default_mat;
	hand_ghost_mat = material_copy("app/hand_mat", default_mat);
	material_set_color32(hand_ghost_mat, "color", { 255,255,255,128 });
	material_set_alpha_mode(hand_ghost_mat, material_alpha_blend);

	// Create a PBR floor material
	tex2d_t tex_color = tex2d_create_file("../../Examples/Assets/test.png");
	tex2d_t tex_norm  = tex2d_create_file("../../Examples/Assets/test_normal.png");
	floor_mat = material_create("app/material_floor", shader_find("default/shader_pbr"));
	material_set_texture(floor_mat, "diffuse", tex_color);
	material_set_texture(floor_mat, "normal",  tex_norm);
	material_set_float  (floor_mat, "tex_scale", 6);
	material_set_float  (floor_mat, "roughness", 1.0f);
	material_set_float  (floor_mat, "metallic", 0.5f);
	material_set_queue_offset(floor_mat, 1);
	if (tex_color != nullptr) tex2d_release(tex_color);
	if (tex_norm  != nullptr) tex2d_release(tex_norm);

	// Procedurally create a cube model
	mesh_t mesh_cube = mesh_gen_cube("app/mesh_cube", vec3_one);
	floor_model = model_create_mesh("app/model_cube", mesh_cube, floor_mat);
	mesh_release(mesh_cube);

	// Load a gltf model
	object_model = model_create_file("../../Examples/Assets/DamagedHelmet.gltf");

	// Set hand materials
	button_active_mat = material_copy("app/button_active", default_mat);
	material_set_alpha_mode(button_active_mat, material_alpha_blend);
	button_idle_mat   = material_copy("app/button_idle",   button_active_mat);
	material_set_color(button_active_mat, "color", { 1.f, 0.6f, 0.6f, 0.8f });
	material_set_color(button_idle_mat,   "color", { 0.6f, 1.f, 0.6f, 0.8f });
}

void release_assets() {
	// Release everything
	for (size_t i = 0; i < scene_objects.size(); i++)
		solid_release(scene_objects[i]);

	model_release(object_model);
	model_release(floor_model);

	material_release(floor_mat);
	material_release(hand_ghost_mat);
	material_release(default_mat);
	material_release(button_active_mat);
	material_release(button_idle_mat);
=======
	app_t demo_basics = {
		demo_basics_init,
		demo_basics_update,
		demo_basics_shutdown,
	};
	app_set_active(demo_basics);

	while (sk_step( []() {
		app_update();
	}));

	app_shutdown();
	sk_shutdown();
	return 0;
>>>>>>> a7136e7e
}<|MERGE_RESOLUTION|>--- conflicted
+++ resolved
@@ -1,201 +1,17 @@
 #include "../../StereoKitC/stereokit.h"
 #include "buttons.h"
 
-<<<<<<< HEAD
-#include <vector>
-using namespace std;
-
-vector<solid_t> scene_objects;
-joint_t         grabbed_objects[2];
-model_t         object_model;
-
-transform_t floor_tr;
-material_t  floor_mat;
-model_t     floor_model;
-solid_t     floor_solid;
-transform_t viewpt;
-
-button_t button_reset;
-button_t button_spawn;
-
-material_t hand_ghost_mat;
-material_t hand_solid_mat;
-material_t default_mat;
-material_t button_active_mat;
-material_t button_idle_mat;
-
-void load_assets();
-void release_assets();
-void scene_setup();
-void scene_shutdown();
-void clear_objects();
-=======
 #include "app.h"
 #include "demo_basics.h"
->>>>>>> a7136e7e
+#include "demo_buttons.h"
 
 int main() {
 	if (!sk_init("StereoKit C", sk_runtime_flatscreen))
 		return 1;
 
-<<<<<<< HEAD
-	load_assets();
-	scene_setup();
-
-	while (sk_step( []() {
-		// update button!
-		button_update(button_spawn);
-		button_update(button_reset);
-
-		// Check for button input
-		if (button_spawn.state & button_state_justpressed) {
-			solid_t new_obj = solid_create({ 0,3,0 }, quat_identity);
-			solid_add_sphere(new_obj, 0.45f, 40);
-			solid_add_box   (new_obj, vec3_one*0.35f, 40);
-			scene_objects.push_back(new_obj);
-		}
-		if (button_reset.state & button_state_justpressed) {
-			clear_objects();
-		}
-		
-		// Do hand input
-		for (size_t i = 0; i < handed_max; i++) {
-			bool r_solid = input_hand((handed_)i).state & input_state_grip;
-			input_hand_material((handed_)i, r_solid ? hand_solid_mat : hand_ghost_mat);
-			input_hand_solid   ((handed_)i, r_solid);
-
-			// If they grab something, join it to the hand
-			if (input_hand((handed_)i).state & input_state_justpinch) {
-				solid_t s = physics_get_at(input_hand((handed_)i).root.position);
-				if (s != nullptr) {
-					grabbed_objects[i] = joint_make_fixed(input_hand((handed_)i).root_solid, s);
-				}
-			}
-			// If they release something, get rid of any joint attached
-			if (input_hand((handed_)i).state & input_state_unpinch) {
-				if (grabbed_objects[i] != nullptr)
-					joint_release(grabbed_objects[i]);
-				grabbed_objects[i] = nullptr;
-			}
-		}
-
-		// Render spawned objects
-		transform_t tr;
-		transform_set_scale(tr, vec3_one*0.25f);
-		for (size_t i = 0; i < scene_objects.size(); i++) {
-			solid_get_transform(scene_objects[i], tr);
-			render_add_model   (object_model, tr);
-		}
-		
-		// Render floor
-		render_add_model(floor_model, floor_tr);
-	}));
-
-	scene_shutdown();
-	release_assets();
-
-	sk_shutdown();
-	return 0;
-}
-
-void scene_setup() {
-	// Make some buttons
-	button_spawn = button_make({  .3f,0, 0.3f }, {  1, 1, 1 }, vec3{ 10, 10, 4 } * cm2m, default_mat, button_idle_mat, button_active_mat);
-	button_reset = button_make({ -.3f,0,-0.3f }, { -1, 1,-1 }, vec3{ 10, 10, 4 } * cm2m, default_mat, button_idle_mat, button_active_mat);
-	//sw           = switch_make({ .25f,0,0.35f }, { 1,1,1 }, { 0.04f, 0.04f, 0.1f }, mesh_cube, def);
-
-	// Build a physical floor!
-	transform_set(floor_tr, { 0,-1.5f,0 }, vec3{ 5,1,5 }, quat_identity);
-	floor_solid = solid_create(floor_tr._position, floor_tr._rotation, solid_type_immovable);
-	solid_add_box (floor_solid, floor_tr._scale);
-
-	// Set the camera viewpoint
-	transform_initialize  (viewpt);
-	transform_set_position(viewpt, vec3_one*0.4f);
-	transform_lookat      (viewpt, vec3_zero);
-	render_set_view       (viewpt);
-}
-
-void clear_objects() {
-	for (size_t i = 0; i < handed_max; i++) {
-		if (grabbed_objects[i] != nullptr) joint_release(grabbed_objects[i]);
-		grabbed_objects[i] = nullptr;
-	}
-	for (size_t i = 0; i < scene_objects.size(); i++)
-		solid_release(scene_objects[i]);
-	scene_objects.clear();
-}
-
-void scene_shutdown() {
-	clear_objects();
-	button_destroy(button_reset);
-	button_destroy(button_spawn);
-	solid_release(floor_solid);
-}
-
-void load_assets() {
-	// Set up a cubemap
-	tex2d_t cubemap = tex2d_create_cubemap_file("../../Examples/Assets/Sky/sky.hdr");
-	render_set_skytex(cubemap, true);
-	tex2d_release(cubemap);
-
-	default_mat = material_find("default/material");
-	material_set_float(default_mat, "metallic", 0);
-
-	hand_solid_mat = default_mat;
-	hand_ghost_mat = material_copy("app/hand_mat", default_mat);
-	material_set_color32(hand_ghost_mat, "color", { 255,255,255,128 });
-	material_set_alpha_mode(hand_ghost_mat, material_alpha_blend);
-
-	// Create a PBR floor material
-	tex2d_t tex_color = tex2d_create_file("../../Examples/Assets/test.png");
-	tex2d_t tex_norm  = tex2d_create_file("../../Examples/Assets/test_normal.png");
-	floor_mat = material_create("app/material_floor", shader_find("default/shader_pbr"));
-	material_set_texture(floor_mat, "diffuse", tex_color);
-	material_set_texture(floor_mat, "normal",  tex_norm);
-	material_set_float  (floor_mat, "tex_scale", 6);
-	material_set_float  (floor_mat, "roughness", 1.0f);
-	material_set_float  (floor_mat, "metallic", 0.5f);
-	material_set_queue_offset(floor_mat, 1);
-	if (tex_color != nullptr) tex2d_release(tex_color);
-	if (tex_norm  != nullptr) tex2d_release(tex_norm);
-
-	// Procedurally create a cube model
-	mesh_t mesh_cube = mesh_gen_cube("app/mesh_cube", vec3_one);
-	floor_model = model_create_mesh("app/model_cube", mesh_cube, floor_mat);
-	mesh_release(mesh_cube);
-
-	// Load a gltf model
-	object_model = model_create_file("../../Examples/Assets/DamagedHelmet.gltf");
-
-	// Set hand materials
-	button_active_mat = material_copy("app/button_active", default_mat);
-	material_set_alpha_mode(button_active_mat, material_alpha_blend);
-	button_idle_mat   = material_copy("app/button_idle",   button_active_mat);
-	material_set_color(button_active_mat, "color", { 1.f, 0.6f, 0.6f, 0.8f });
-	material_set_color(button_idle_mat,   "color", { 0.6f, 1.f, 0.6f, 0.8f });
-}
-
-void release_assets() {
-	// Release everything
-	for (size_t i = 0; i < scene_objects.size(); i++)
-		solid_release(scene_objects[i]);
-
-	model_release(object_model);
-	model_release(floor_model);
-
-	material_release(floor_mat);
-	material_release(hand_ghost_mat);
-	material_release(default_mat);
-	material_release(button_active_mat);
-	material_release(button_idle_mat);
-=======
-	app_t demo_basics = {
-		demo_basics_init,
-		demo_basics_update,
-		demo_basics_shutdown,
-	};
-	app_set_active(demo_basics);
+	app_t demo_basics  = { demo_basics_init,  demo_basics_update,  demo_basics_shutdown };
+	app_t demo_buttons = { demo_buttons_init, demo_buttons_update, demo_buttons_shutdown };
+	app_set_active(demo_buttons);
 
 	while (sk_step( []() {
 		app_update();
@@ -204,5 +20,4 @@
 	app_shutdown();
 	sk_shutdown();
 	return 0;
->>>>>>> a7136e7e
 }