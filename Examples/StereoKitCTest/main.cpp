#include "../../StereoKitC/stereokit.h"

#include "scene.h"
#include "demo_basics.h"
<<<<<<< HEAD
#include "demo_ui.h"
=======
#include "demo_sprites.h"

solid_t     floor_solid;
transform_t floor_tr;
material_t  floor_mat;
model_t     floor_model;

void common_init();
void common_update();
void common_shutdown();
>>>>>>> e342c6db

int main() {
	if (!sk_init("StereoKit C", sk_runtime_mixedreality))
		return 1;

	common_init();

	scene_t demo_basics = {
		demo_basics_init,
		demo_basics_update,
		demo_basics_shutdown,
	};
<<<<<<< HEAD
	scene_t demo_ui = {
		demo_ui_init,
		demo_ui_update,
		demo_ui_shutdown,
	};
	scene_set_active(demo_ui);
=======
	scene_t demo_sprites = {
		demo_sprites_init,
		demo_sprites_update,
		demo_sprites_shutdown,
	};
	scene_set_active(demo_sprites);
>>>>>>> e342c6db

	while (sk_step( []() {
		scene_update();
		common_update();
	}));

	scene_shutdown();
	common_shutdown();
	sk_shutdown();
	return 0;
}

void common_init() {
	tex2d_t cubemap = tex2d_create_cubemap_file("../../Examples/Assets/Sky/sky.hdr");
	render_set_skytex(cubemap, true);
	tex2d_release(cubemap);

	// Create a PBR floor material
	tex2d_t tex_color = tex2d_create_file("../../Examples/Assets/test.png");
	tex2d_t tex_norm  = tex2d_create_file("../../Examples/Assets/test_normal.png");
	floor_mat = material_create("app/material_floor", shader_find("default/shader_pbr"));
	material_set_texture(floor_mat, "diffuse", tex_color);
	material_set_texture(floor_mat, "normal",  tex_norm);
	material_set_float  (floor_mat, "tex_scale", 6);
	material_set_float  (floor_mat, "roughness", 1.0f);
	material_set_float  (floor_mat, "metallic", 0.5f);
	material_set_queue_offset(floor_mat, 1);
	if (tex_color != nullptr) tex2d_release(tex_color);
	if (tex_norm  != nullptr) tex2d_release(tex_norm);

	// Procedurally create a cube model
	mesh_t mesh_cube = mesh_gen_cube("app/mesh_cube", vec3_one, 0);
	floor_model  = model_create_mesh("app/model_cube", mesh_cube, floor_mat);
	mesh_release(mesh_cube);

	// Build a physical floor!
	transform_set(floor_tr, { 0,-1.5f,0 }, vec3{ 5,1,5 }, quat_identity);
	floor_solid = solid_create(floor_tr._position, floor_tr._rotation, solid_type_immovable);
	solid_add_box (floor_solid, floor_tr._scale);
}
void common_update() {
	// Render floor
	render_add_model(floor_model, floor_tr);
}
void common_shutdown() {
	solid_release   (floor_solid);
	material_release(floor_mat);
	model_release   (floor_model);
}<|MERGE_RESOLUTION|>--- conflicted
+++ resolved
@@ -2,9 +2,7 @@
 
 #include "scene.h"
 #include "demo_basics.h"
-<<<<<<< HEAD
 #include "demo_ui.h"
-=======
 #include "demo_sprites.h"
 
 solid_t     floor_solid;
@@ -15,7 +13,6 @@
 void common_init();
 void common_update();
 void common_shutdown();
->>>>>>> e342c6db
 
 int main() {
 	if (!sk_init("StereoKit C", sk_runtime_mixedreality))
@@ -28,21 +25,17 @@
 		demo_basics_update,
 		demo_basics_shutdown,
 	};
-<<<<<<< HEAD
 	scene_t demo_ui = {
 		demo_ui_init,
 		demo_ui_update,
 		demo_ui_shutdown,
 	};
 	scene_set_active(demo_ui);
-=======
 	scene_t demo_sprites = {
 		demo_sprites_init,
 		demo_sprites_update,
 		demo_sprites_shutdown,
 	};
-	scene_set_active(demo_sprites);
->>>>>>> e342c6db
 
 	while (sk_step( []() {
 		scene_update();
