﻿<?xml version="1.0" encoding="utf-8"?>
<Project ToolsVersion="4.0" xmlns="http://schemas.microsoft.com/developer/msbuild/2003">
  <ItemGroup>
    <ClCompile Include="main.cpp" />
<<<<<<< HEAD
    <ClCompile Include="buttons.cpp" />
  </ItemGroup>
  <ItemGroup>
    <ClInclude Include="buttons.h" />
=======
    <ClCompile Include="demo_basics.cpp" />
    <ClCompile Include="app.cpp" />
  </ItemGroup>
  <ItemGroup>
    <ClInclude Include="demo_basics.h" />
    <ClInclude Include="app.h" />
>>>>>>> a7136e7e
  </ItemGroup>
</Project><|MERGE_RESOLUTION|>--- conflicted
+++ resolved
@@ -2,18 +2,15 @@
 <Project ToolsVersion="4.0" xmlns="http://schemas.microsoft.com/developer/msbuild/2003">
   <ItemGroup>
     <ClCompile Include="main.cpp" />
-<<<<<<< HEAD
+    <ClCompile Include="demo_basics.cpp" />
+    <ClCompile Include="app.cpp" />
     <ClCompile Include="buttons.cpp" />
+    <ClCompile Include="demo_buttons.cpp" />
   </ItemGroup>
   <ItemGroup>
     <ClInclude Include="buttons.h" />
-=======
-    <ClCompile Include="demo_basics.cpp" />
-    <ClCompile Include="app.cpp" />
-  </ItemGroup>
-  <ItemGroup>
     <ClInclude Include="demo_basics.h" />
     <ClInclude Include="app.h" />
->>>>>>> a7136e7e
+    <ClInclude Include="demo_buttons.h" />
   </ItemGroup>
 </Project>