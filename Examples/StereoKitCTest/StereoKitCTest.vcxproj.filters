--- conflicted
+++ resolved
@@ -4,21 +4,15 @@
     <ClCompile Include="main.cpp" />
     <ClCompile Include="demo_basics.cpp" />
     <ClCompile Include="scene.cpp" />
-<<<<<<< HEAD
     <ClCompile Include="sk_ui.cpp" />
     <ClCompile Include="demo_ui.cpp" />
-=======
     <ClCompile Include="demo_sprites.cpp" />
->>>>>>> e342c6db
   </ItemGroup>
   <ItemGroup>
     <ClInclude Include="demo_basics.h" />
     <ClInclude Include="scene.h" />
-<<<<<<< HEAD
     <ClInclude Include="sk_ui.h" />
     <ClInclude Include="demo_ui.h" />
-=======
     <ClInclude Include="demo_sprites.h" />
->>>>>>> e342c6db
   </ItemGroup>
 </Project>