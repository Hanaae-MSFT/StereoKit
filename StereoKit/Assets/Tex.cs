--- conflicted
+++ resolved
@@ -319,14 +319,6 @@
 		/// array if an invalid mip-level is provided.</param>
 		public void GetColors(ref Color32[] colorData, int mipLevel = 0)
 		{
-<<<<<<< HEAD
-			if (colorData == null)
-				colorData = new Color32[Width*Height];
-			
-			GCHandle pinnedArray = GCHandle.Alloc(colorData, GCHandleType.Pinned);
-			IntPtr   pointer = pinnedArray.AddrOfPinnedObject();
-			NativeAPI.tex_get_data(_inst, ref pointer, (UIntPtr)(colorData.Length * 4));
-=======
 			int count = Width * Height;
 			if (colorData == null || colorData.Length != count)
 				colorData = new Color32[count];
@@ -334,7 +326,6 @@
 			GCHandle pinnedArray = GCHandle.Alloc(colorData, GCHandleType.Pinned);
 			IntPtr   pointer     = pinnedArray.AddrOfPinnedObject();
 			NativeAPI.tex_get_data_mip(_inst, pointer, (UIntPtr)(count * 4), mipLevel);
->>>>>>> 9dabf657
 			pinnedArray.Free();
 		}
 		/// <summary>Retrieve the color data of the texture from the GPU. This
