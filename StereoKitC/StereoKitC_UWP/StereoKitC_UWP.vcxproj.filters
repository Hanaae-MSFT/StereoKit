﻿<?xml version="1.0" encoding="utf-8"?>
<Project ToolsVersion="15.0" xmlns="http://schemas.microsoft.com/developer/msbuild/2003">
  <ItemGroup>
    <ClCompile Include="..\*.cpp" />
    <ClCompile Include="..\*.cpp" />
    <ClCompile Include="..\*.cpp" />
    <ClCompile Include="..\*.cpp" />
    <ClCompile Include="..\*.cpp" />
    <ClCompile Include="..\asset_types\*.cpp" />
    <ClCompile Include="..\asset_types\*.cpp" />
    <ClCompile Include="..\asset_types\*.cpp" />
    <ClCompile Include="..\asset_types\*.cpp" />
    <ClCompile Include="..\asset_types\*.cpp" />
    <ClCompile Include="..\asset_types\*.cpp" />
    <ClCompile Include="..\systems\*.cpp" />
    <ClCompile Include="..\systems\*.cpp" />
    <ClCompile Include="..\systems\*.cpp" />
    <ClCompile Include="..\systems\*.cpp" />
    <ClCompile Include="..\systems\*.cpp" />
    <ClCompile Include="..\systems\*.cpp" />
    <ClCompile Include="..\systems\*.cpp" />
    <ClCompile Include="..\systems\*.cpp" />
    <ClCompile Include="..\systems\*.cpp" />
    <ClCompile Include="..\systems\platform\*.cpp" />
    <ClCompile Include="..\systems\platform\*.cpp" />
    <ClCompile Include="..\shaders_builtin\*.cpp" />
    <ClCompile Include="..\shaders_builtin\*.cpp" />
    <ClCompile Include="..\shaders_builtin\*.cpp" />
    <ClCompile Include="..\shaders_builtin\*.cpp" />
    <ClCompile Include="..\shaders_builtin\*.cpp" />
    <ClCompile Include="..\intersect.cpp" />
    <ClCompile Include="..\log.cpp" />
    <ClCompile Include="..\math.cpp" />
    <ClCompile Include="..\stereokit.cpp" />
    <ClCompile Include="..\stereokit_ui.cpp" />
    <ClCompile Include="..\transform.cpp" />
    <ClCompile Include="..\intersect.cpp" />
    <ClCompile Include="..\log.cpp" />
    <ClCompile Include="..\math.cpp" />
    <ClCompile Include="..\stereokit.cpp" />
    <ClCompile Include="..\stereokit_ui.cpp" />
    <ClCompile Include="..\transform.cpp" />
    <ClCompile Include="..\intersect.cpp" />
    <ClCompile Include="..\log.cpp" />
    <ClCompile Include="..\math.cpp" />
    <ClCompile Include="..\stereokit.cpp" />
    <ClCompile Include="..\stereokit_ui.cpp" />
    <ClCompile Include="..\transform.cpp" />
    <ClCompile Include="..\intersect.cpp" />
    <ClCompile Include="..\log.cpp" />
    <ClCompile Include="..\math.cpp" />
    <ClCompile Include="..\stereokit.cpp" />
    <ClCompile Include="..\stereokit_ui.cpp" />
    <ClCompile Include="..\transform.cpp" />
    <ClCompile Include="..\asset_types\font.cpp" />
    <ClCompile Include="..\asset_types\material.cpp" />
    <ClCompile Include="..\asset_types\mesh.cpp" />
    <ClCompile Include="..\asset_types\model.cpp" />
    <ClCompile Include="..\asset_types\shader.cpp" />
    <ClCompile Include="..\asset_types\sprite.cpp" />
    <ClCompile Include="..\asset_types\texture.cpp" />
    <ClCompile Include="..\asset_types\font.cpp" />
    <ClCompile Include="..\asset_types\material.cpp" />
    <ClCompile Include="..\asset_types\mesh.cpp" />
    <ClCompile Include="..\asset_types\model.cpp" />
    <ClCompile Include="..\asset_types\shader.cpp" />
    <ClCompile Include="..\asset_types\sprite.cpp" />
    <ClCompile Include="..\asset_types\texture.cpp" />
    <ClCompile Include="..\asset_types\font.cpp" />
    <ClCompile Include="..\asset_types\material.cpp" />
    <ClCompile Include="..\asset_types\mesh.cpp" />
    <ClCompile Include="..\asset_types\model.cpp" />
    <ClCompile Include="..\asset_types\shader.cpp" />
    <ClCompile Include="..\asset_types\sprite.cpp" />
    <ClCompile Include="..\asset_types\texture.cpp" />
    <ClCompile Include="..\asset_types\font.cpp" />
    <ClCompile Include="..\asset_types\material.cpp" />
    <ClCompile Include="..\asset_types\mesh.cpp" />
    <ClCompile Include="..\asset_types\model.cpp" />
    <ClCompile Include="..\asset_types\shader.cpp" />
    <ClCompile Include="..\asset_types\sprite.cpp" />
    <ClCompile Include="..\asset_types\texture.cpp" />
    <ClCompile Include="..\asset_types\font.cpp" />
    <ClCompile Include="..\asset_types\material.cpp" />
    <ClCompile Include="..\asset_types\mesh.cpp" />
    <ClCompile Include="..\asset_types\model.cpp" />
    <ClCompile Include="..\asset_types\shader.cpp" />
    <ClCompile Include="..\asset_types\sprite.cpp" />
    <ClCompile Include="..\asset_types\texture.cpp" />
    <ClCompile Include="..\systems\defaults.cpp" />
    <ClCompile Include="..\systems\input.cpp" />
    <ClCompile Include="..\systems\input_hand.cpp" />
    <ClCompile Include="..\systems\input_leap.cpp" />
    <ClCompile Include="..\systems\line_drawer.cpp" />
    <ClCompile Include="..\systems\physics.cpp" />
    <ClCompile Include="..\systems\render.cpp" />
    <ClCompile Include="..\systems\sprite_drawer.cpp" />
    <ClCompile Include="..\systems\system.cpp" />
    <ClCompile Include="..\systems\text.cpp" />
    <ClCompile Include="..\systems\defaults.cpp" />
    <ClCompile Include="..\systems\input.cpp" />
    <ClCompile Include="..\systems\input_hand.cpp" />
    <ClCompile Include="..\systems\input_leap.cpp" />
    <ClCompile Include="..\systems\line_drawer.cpp" />
    <ClCompile Include="..\systems\physics.cpp" />
    <ClCompile Include="..\systems\render.cpp" />
    <ClCompile Include="..\systems\sprite_drawer.cpp" />
    <ClCompile Include="..\systems\system.cpp" />
    <ClCompile Include="..\systems\text.cpp" />
    <ClCompile Include="..\systems\defaults.cpp" />
    <ClCompile Include="..\systems\input.cpp" />
    <ClCompile Include="..\systems\input_hand.cpp" />
    <ClCompile Include="..\systems\input_leap.cpp" />
    <ClCompile Include="..\systems\line_drawer.cpp" />
    <ClCompile Include="..\systems\physics.cpp" />
    <ClCompile Include="..\systems\render.cpp" />
    <ClCompile Include="..\systems\sprite_drawer.cpp" />
    <ClCompile Include="..\systems\system.cpp" />
    <ClCompile Include="..\systems\text.cpp" />
    <ClCompile Include="..\systems\defaults.cpp" />
    <ClCompile Include="..\systems\input.cpp" />
    <ClCompile Include="..\systems\input_hand.cpp" />
    <ClCompile Include="..\systems\input_leap.cpp" />
    <ClCompile Include="..\systems\line_drawer.cpp" />
    <ClCompile Include="..\systems\physics.cpp" />
    <ClCompile Include="..\systems\render.cpp" />
    <ClCompile Include="..\systems\sprite_drawer.cpp" />
    <ClCompile Include="..\systems\system.cpp" />
    <ClCompile Include="..\systems\text.cpp" />
    <ClCompile Include="..\systems\defaults.cpp" />
    <ClCompile Include="..\systems\input.cpp" />
    <ClCompile Include="..\systems\input_hand.cpp" />
    <ClCompile Include="..\systems\input_leap.cpp" />
    <ClCompile Include="..\systems\line_drawer.cpp" />
    <ClCompile Include="..\systems\physics.cpp" />
    <ClCompile Include="..\systems\render.cpp" />
    <ClCompile Include="..\systems\sprite_drawer.cpp" />
    <ClCompile Include="..\systems\system.cpp" />
    <ClCompile Include="..\systems\text.cpp" />
    <ClCompile Include="..\systems\defaults.cpp" />
    <ClCompile Include="..\systems\input.cpp" />
    <ClCompile Include="..\systems\input_hand.cpp" />
    <ClCompile Include="..\systems\input_leap.cpp" />
    <ClCompile Include="..\systems\line_drawer.cpp" />
    <ClCompile Include="..\systems\physics.cpp" />
    <ClCompile Include="..\systems\render.cpp" />
    <ClCompile Include="..\systems\sprite_drawer.cpp" />
    <ClCompile Include="..\systems\system.cpp" />
    <ClCompile Include="..\systems\text.cpp" />
    <ClCompile Include="..\systems\defaults.cpp" />
    <ClCompile Include="..\systems\input.cpp" />
    <ClCompile Include="..\systems\input_hand.cpp" />
    <ClCompile Include="..\systems\input_leap.cpp" />
    <ClCompile Include="..\systems\line_drawer.cpp" />
    <ClCompile Include="..\systems\physics.cpp" />
    <ClCompile Include="..\systems\render.cpp" />
    <ClCompile Include="..\systems\sprite_drawer.cpp" />
    <ClCompile Include="..\systems\system.cpp" />
    <ClCompile Include="..\systems\text.cpp" />
    <ClCompile Include="..\systems\defaults.cpp" />
    <ClCompile Include="..\systems\input.cpp" />
    <ClCompile Include="..\systems\input_hand.cpp" />
    <ClCompile Include="..\systems\input_leap.cpp" />
    <ClCompile Include="..\systems\line_drawer.cpp" />
    <ClCompile Include="..\systems\physics.cpp" />
    <ClCompile Include="..\systems\render.cpp" />
    <ClCompile Include="..\systems\sprite_drawer.cpp" />
    <ClCompile Include="..\systems\system.cpp" />
    <ClCompile Include="..\systems\text.cpp" />
    <ClCompile Include="..\systems\platform\platform.cpp" />
    <ClCompile Include="..\systems\platform\win32.cpp" />
    <ClCompile Include="..\systems\platform\win32_input.cpp" />
    <ClCompile Include="..\shaders_builtin\shader_builtin_equirect.cpp" />
    <ClCompile Include="..\shaders_builtin\shader_builtin_font.cpp" />
    <ClCompile Include="..\shaders_builtin\shader_builtin_lines.cpp" />
    <ClCompile Include="..\shaders_builtin\shader_builtin_pbr.cpp" />
    <ClCompile Include="..\shaders_builtin\shader_builtin_skybox.cpp" />
    <ClCompile Include="..\shaders_builtin\shader_builtin_unlit.cpp" />
    <ClCompile Include="..\shaders_builtin\shader_builtin_equirect.cpp" />
    <ClCompile Include="..\shaders_builtin\shader_builtin_font.cpp" />
    <ClCompile Include="..\shaders_builtin\shader_builtin_lines.cpp" />
    <ClCompile Include="..\shaders_builtin\shader_builtin_pbr.cpp" />
    <ClCompile Include="..\shaders_builtin\shader_builtin_skybox.cpp" />
    <ClCompile Include="..\shaders_builtin\shader_builtin_unlit.cpp" />
    <ClCompile Include="..\shaders_builtin\shader_builtin_equirect.cpp" />
    <ClCompile Include="..\shaders_builtin\shader_builtin_font.cpp" />
    <ClCompile Include="..\shaders_builtin\shader_builtin_lines.cpp" />
    <ClCompile Include="..\shaders_builtin\shader_builtin_pbr.cpp" />
    <ClCompile Include="..\shaders_builtin\shader_builtin_skybox.cpp" />
    <ClCompile Include="..\shaders_builtin\shader_builtin_unlit.cpp" />
    <ClCompile Include="..\shaders_builtin\shader_builtin_equirect.cpp" />
    <ClCompile Include="..\shaders_builtin\shader_builtin_font.cpp" />
    <ClCompile Include="..\shaders_builtin\shader_builtin_lines.cpp" />
    <ClCompile Include="..\shaders_builtin\shader_builtin_pbr.cpp" />
    <ClCompile Include="..\shaders_builtin\shader_builtin_skybox.cpp" />
    <ClCompile Include="..\shaders_builtin\shader_builtin_unlit.cpp" />
    <ClCompile Include="..\asset_types\*.cpp">
      <Filter>reference_files</Filter>
    </ClCompile>
    <ClCompile Include="..\*.cpp">
      <Filter>reference_files</Filter>
    </ClCompile>
    <ClCompile Include="..\systems\*.cpp">
      <Filter>reference_files</Filter>
    </ClCompile>
    <ClCompile Include="..\systems\*.cpp">
      <Filter>reference_files</Filter>
    </ClCompile>
    <ClCompile Include="..\asset_types\*.cpp">
      <Filter>reference_files</Filter>
    </ClCompile>
    <ClCompile Include="..\systems\*.cpp">
      <Filter>reference_files</Filter>
    </ClCompile>
    <ClCompile Include="..\systems\*.cpp">
      <Filter>reference_files</Filter>
    </ClCompile>
    <ClCompile Include="..\systems\*.cpp">
      <Filter>reference_files</Filter>
    </ClCompile>
    <ClCompile Include="..\*.cpp">
      <Filter>reference_files</Filter>
    </ClCompile>
    <ClCompile Include="..\systems\*.cpp">
      <Filter>reference_files</Filter>
    </ClCompile>
    <ClCompile Include="..\*.cpp">
      <Filter>reference_files</Filter>
    </ClCompile>
    <ClCompile Include="..\asset_types\*.cpp">
      <Filter>reference_files</Filter>
    </ClCompile>
    <ClCompile Include="..\*.cpp">
      <Filter>reference_files</Filter>
    </ClCompile>
    <ClCompile Include="..\asset_types\*.cpp">
      <Filter>reference_files</Filter>
    </ClCompile>
    <ClCompile Include="..\asset_types\*.cpp">
      <Filter>reference_files</Filter>
    </ClCompile>
    <ClCompile Include="..\systems\platform\*.cpp">
      <Filter>reference_files</Filter>
    </ClCompile>
    <ClCompile Include="..\systems\*.cpp">
      <Filter>reference_files</Filter>
    </ClCompile>
    <ClCompile Include="..\systems\platform\*.cpp">
      <Filter>reference_files</Filter>
    </ClCompile>
    <ClCompile Include="..\systems\*.cpp">
      <Filter>reference_files</Filter>
    </ClCompile>
    <ClCompile Include="..\asset_types\*.cpp">
      <Filter>reference_files</Filter>
    </ClCompile>
    <ClCompile Include="..\shaders_builtin\*.cpp">
      <Filter>reference_files</Filter>
    </ClCompile>
    <ClCompile Include="..\shaders_builtin\*.cpp">
      <Filter>reference_files</Filter>
    </ClCompile>
    <ClCompile Include="..\shaders_builtin\*.cpp">
      <Filter>reference_files</Filter>
    </ClCompile>
    <ClCompile Include="..\shaders_builtin\*.cpp">
      <Filter>reference_files</Filter>
    </ClCompile>
    <ClCompile Include="..\shaders_builtin\*.cpp">
      <Filter>reference_files</Filter>
    </ClCompile>
    <ClCompile Include="..\shaders_builtin\*.cpp">
      <Filter>reference_files</Filter>
    </ClCompile>
    <ClCompile Include="..\shaders_builtin\*.cpp">
      <Filter>reference_files</Filter>
    </ClCompile>
    <ClCompile Include="..\asset_types\*.cpp">
      <Filter>reference_files</Filter>
    </ClCompile>
    <ClCompile Include="..\systems\*.cpp">
      <Filter>reference_files</Filter>
    </ClCompile>
    <ClCompile Include="..\*.cpp">
      <Filter>reference_files</Filter>
    </ClCompile>
    <ClCompile Include="..\*.cpp">
      <Filter>reference_files</Filter>
    </ClCompile>
    <ClCompile Include="..\libraries\*.cpp">
      <Filter>reference_files</Filter>
    </ClCompile>
    <ClCompile Include="..\systems\*.cpp">
      <Filter>reference_files</Filter>
    </ClCompile>
    <ClCompile Include="..\systems\*.cpp">
      <Filter>reference_files</Filter>
    </ClCompile>
    <ClCompile Include="..\asset_types\*.cpp">
      <Filter>reference_files</Filter>
    </ClCompile>
    <ClCompile Include="..\*.cpp">
      <Filter>reference_files</Filter>
    </ClCompile>
    <ClCompile Include="..\systems\platform\*.cpp">
      <Filter>reference_files</Filter>
    </ClCompile>
    <ClCompile Include="..\systems\platform\*.cpp">
      <Filter>reference_files</Filter>
    </ClCompile>
    <ClCompile Include="..\*.cpp" />
    <ClCompile Include="..\*.cpp" />
    <ClCompile Include="..\*.cpp" />
    <ClCompile Include="..\*.cpp" />
    <ClCompile Include="..\*.cpp" />
    <ClCompile Include="..\*.cpp" />
    <ClCompile Include="..\asset_types\*.cpp" />
    <ClCompile Include="..\asset_types\*.cpp" />
    <ClCompile Include="..\asset_types\*.cpp" />
    <ClCompile Include="..\asset_types\*.cpp" />
    <ClCompile Include="..\asset_types\*.cpp" />
    <ClCompile Include="..\asset_types\*.cpp" />
    <ClCompile Include="..\asset_types\*.cpp" />
    <ClCompile Include="..\systems\*.cpp" />
    <ClCompile Include="..\systems\*.cpp" />
    <ClCompile Include="..\systems\*.cpp" />
    <ClCompile Include="..\systems\*.cpp" />
    <ClCompile Include="..\systems\*.cpp" />
    <ClCompile Include="..\systems\*.cpp" />
    <ClCompile Include="..\systems\*.cpp" />
    <ClCompile Include="..\systems\*.cpp" />
    <ClCompile Include="..\systems\*.cpp" />
    <ClCompile Include="..\systems\*.cpp" />
    <ClCompile Include="..\systems\platform\*.cpp" />
    <ClCompile Include="..\systems\platform\*.cpp" />
    <ClCompile Include="..\systems\platform\*.cpp" />
    <ClCompile Include="..\shaders_builtin\*.cpp" />
    <ClCompile Include="..\shaders_builtin\*.cpp" />
    <ClCompile Include="..\shaders_builtin\*.cpp" />
    <ClCompile Include="..\shaders_builtin\*.cpp" />
    <ClCompile Include="..\shaders_builtin\*.cpp" />
    <ClCompile Include="..\shaders_builtin\*.cpp" />
    <ClCompile Include="..\intersect.cpp" />
    <ClCompile Include="..\log.cpp" />
    <ClCompile Include="..\math.cpp" />
    <ClCompile Include="..\stereokit.cpp" />
    <ClCompile Include="..\stereokit_ui.cpp" />
    <ClCompile Include="..\transform.cpp" />
    <ClCompile Include="..\intersect.cpp" />
    <ClCompile Include="..\log.cpp" />
    <ClCompile Include="..\math.cpp" />
    <ClCompile Include="..\stereokit.cpp" />
    <ClCompile Include="..\stereokit_ui.cpp" />
    <ClCompile Include="..\transform.cpp" />
    <ClCompile Include="..\intersect.cpp" />
    <ClCompile Include="..\log.cpp" />
    <ClCompile Include="..\math.cpp" />
    <ClCompile Include="..\stereokit.cpp" />
    <ClCompile Include="..\stereokit_ui.cpp" />
    <ClCompile Include="..\transform.cpp" />
    <ClCompile Include="..\intersect.cpp" />
    <ClCompile Include="..\log.cpp" />
    <ClCompile Include="..\math.cpp" />
    <ClCompile Include="..\stereokit.cpp" />
    <ClCompile Include="..\stereokit_ui.cpp" />
    <ClCompile Include="..\transform.cpp" />
    <ClCompile Include="..\intersect.cpp" />
    <ClCompile Include="..\log.cpp" />
    <ClCompile Include="..\math.cpp" />
    <ClCompile Include="..\stereokit.cpp" />
    <ClCompile Include="..\stereokit_ui.cpp" />
    <ClCompile Include="..\transform.cpp" />
    <ClCompile Include="..\intersect.cpp" />
    <ClCompile Include="..\log.cpp" />
    <ClCompile Include="..\math.cpp" />
    <ClCompile Include="..\stereokit.cpp" />
    <ClCompile Include="..\stereokit_ui.cpp" />
    <ClCompile Include="..\transform.cpp" />
    <ClCompile Include="..\asset_types\font.cpp" />
    <ClCompile Include="..\asset_types\material.cpp" />
    <ClCompile Include="..\asset_types\mesh.cpp" />
    <ClCompile Include="..\asset_types\model.cpp" />
    <ClCompile Include="..\asset_types\shader.cpp" />
    <ClCompile Include="..\asset_types\sprite.cpp" />
    <ClCompile Include="..\asset_types\texture.cpp" />
    <ClCompile Include="..\asset_types\font.cpp" />
    <ClCompile Include="..\asset_types\material.cpp" />
    <ClCompile Include="..\asset_types\mesh.cpp" />
    <ClCompile Include="..\asset_types\model.cpp" />
    <ClCompile Include="..\asset_types\shader.cpp" />
    <ClCompile Include="..\asset_types\sprite.cpp" />
    <ClCompile Include="..\asset_types\texture.cpp" />
    <ClCompile Include="..\asset_types\font.cpp" />
    <ClCompile Include="..\asset_types\material.cpp" />
    <ClCompile Include="..\asset_types\mesh.cpp" />
    <ClCompile Include="..\asset_types\model.cpp" />
    <ClCompile Include="..\asset_types\shader.cpp" />
    <ClCompile Include="..\asset_types\sprite.cpp" />
    <ClCompile Include="..\asset_types\texture.cpp" />
    <ClCompile Include="..\asset_types\font.cpp" />
    <ClCompile Include="..\asset_types\material.cpp" />
    <ClCompile Include="..\asset_types\mesh.cpp" />
    <ClCompile Include="..\asset_types\model.cpp" />
    <ClCompile Include="..\asset_types\shader.cpp" />
    <ClCompile Include="..\asset_types\sprite.cpp" />
    <ClCompile Include="..\asset_types\texture.cpp" />
    <ClCompile Include="..\asset_types\font.cpp" />
    <ClCompile Include="..\asset_types\material.cpp" />
    <ClCompile Include="..\asset_types\mesh.cpp" />
    <ClCompile Include="..\asset_types\model.cpp" />
    <ClCompile Include="..\asset_types\shader.cpp" />
    <ClCompile Include="..\asset_types\sprite.cpp" />
    <ClCompile Include="..\asset_types\texture.cpp" />
    <ClCompile Include="..\asset_types\font.cpp" />
    <ClCompile Include="..\asset_types\material.cpp" />
    <ClCompile Include="..\asset_types\mesh.cpp" />
    <ClCompile Include="..\asset_types\model.cpp" />
    <ClCompile Include="..\asset_types\shader.cpp" />
    <ClCompile Include="..\asset_types\sprite.cpp" />
    <ClCompile Include="..\asset_types\texture.cpp" />
    <ClCompile Include="..\asset_types\font.cpp" />
    <ClCompile Include="..\asset_types\material.cpp" />
    <ClCompile Include="..\asset_types\mesh.cpp" />
    <ClCompile Include="..\asset_types\model.cpp" />
    <ClCompile Include="..\asset_types\shader.cpp" />
    <ClCompile Include="..\asset_types\sprite.cpp" />
    <ClCompile Include="..\asset_types\texture.cpp" />
    <ClCompile Include="..\systems\defaults.cpp" />
    <ClCompile Include="..\systems\input.cpp" />
    <ClCompile Include="..\systems\input_hand.cpp" />
    <ClCompile Include="..\systems\input_leap.cpp" />
    <ClCompile Include="..\systems\line_drawer.cpp" />
    <ClCompile Include="..\systems\physics.cpp" />
    <ClCompile Include="..\systems\render.cpp" />
    <ClCompile Include="..\systems\sprite_drawer.cpp" />
    <ClCompile Include="..\systems\system.cpp" />
    <ClCompile Include="..\systems\text.cpp" />
    <ClCompile Include="..\systems\defaults.cpp" />
    <ClCompile Include="..\systems\input.cpp" />
    <ClCompile Include="..\systems\input_hand.cpp" />
    <ClCompile Include="..\systems\input_leap.cpp" />
    <ClCompile Include="..\systems\line_drawer.cpp" />
    <ClCompile Include="..\systems\physics.cpp" />
    <ClCompile Include="..\systems\render.cpp" />
    <ClCompile Include="..\systems\sprite_drawer.cpp" />
    <ClCompile Include="..\systems\system.cpp" />
    <ClCompile Include="..\systems\text.cpp" />
    <ClCompile Include="..\systems\defaults.cpp" />
    <ClCompile Include="..\systems\input.cpp" />
    <ClCompile Include="..\systems\input_hand.cpp" />
    <ClCompile Include="..\systems\input_leap.cpp" />
    <ClCompile Include="..\systems\line_drawer.cpp" />
    <ClCompile Include="..\systems\physics.cpp" />
    <ClCompile Include="..\systems\render.cpp" />
    <ClCompile Include="..\systems\sprite_drawer.cpp" />
    <ClCompile Include="..\systems\system.cpp" />
    <ClCompile Include="..\systems\text.cpp" />
    <ClCompile Include="..\systems\defaults.cpp" />
    <ClCompile Include="..\systems\input.cpp" />
    <ClCompile Include="..\systems\input_hand.cpp" />
    <ClCompile Include="..\systems\input_leap.cpp" />
    <ClCompile Include="..\systems\line_drawer.cpp" />
    <ClCompile Include="..\systems\physics.cpp" />
    <ClCompile Include="..\systems\render.cpp" />
    <ClCompile Include="..\systems\sprite_drawer.cpp" />
    <ClCompile Include="..\systems\system.cpp" />
    <ClCompile Include="..\systems\text.cpp" />
    <ClCompile Include="..\systems\defaults.cpp" />
    <ClCompile Include="..\systems\input.cpp" />
    <ClCompile Include="..\systems\input_hand.cpp" />
    <ClCompile Include="..\systems\input_leap.cpp" />
    <ClCompile Include="..\systems\line_drawer.cpp" />
    <ClCompile Include="..\systems\physics.cpp" />
    <ClCompile Include="..\systems\render.cpp" />
    <ClCompile Include="..\systems\sprite_drawer.cpp" />
    <ClCompile Include="..\systems\system.cpp" />
    <ClCompile Include="..\systems\text.cpp" />
    <ClCompile Include="..\systems\defaults.cpp" />
    <ClCompile Include="..\systems\input.cpp" />
    <ClCompile Include="..\systems\input_hand.cpp" />
    <ClCompile Include="..\systems\input_leap.cpp" />
    <ClCompile Include="..\systems\line_drawer.cpp" />
    <ClCompile Include="..\systems\physics.cpp" />
    <ClCompile Include="..\systems\render.cpp" />
    <ClCompile Include="..\systems\sprite_drawer.cpp" />
    <ClCompile Include="..\systems\system.cpp" />
    <ClCompile Include="..\systems\text.cpp" />
    <ClCompile Include="..\systems\defaults.cpp" />
    <ClCompile Include="..\systems\input.cpp" />
    <ClCompile Include="..\systems\input_hand.cpp" />
    <ClCompile Include="..\systems\input_leap.cpp" />
    <ClCompile Include="..\systems\line_drawer.cpp" />
    <ClCompile Include="..\systems\physics.cpp" />
    <ClCompile Include="..\systems\render.cpp" />
    <ClCompile Include="..\systems\sprite_drawer.cpp" />
    <ClCompile Include="..\systems\system.cpp" />
    <ClCompile Include="..\systems\text.cpp" />
    <ClCompile Include="..\systems\defaults.cpp" />
    <ClCompile Include="..\systems\input.cpp" />
    <ClCompile Include="..\systems\input_hand.cpp" />
    <ClCompile Include="..\systems\input_leap.cpp" />
    <ClCompile Include="..\systems\line_drawer.cpp" />
    <ClCompile Include="..\systems\physics.cpp" />
    <ClCompile Include="..\systems\render.cpp" />
    <ClCompile Include="..\systems\sprite_drawer.cpp" />
    <ClCompile Include="..\systems\system.cpp" />
    <ClCompile Include="..\systems\text.cpp" />
    <ClCompile Include="..\systems\defaults.cpp" />
    <ClCompile Include="..\systems\input.cpp" />
    <ClCompile Include="..\systems\input_hand.cpp" />
    <ClCompile Include="..\systems\input_leap.cpp" />
    <ClCompile Include="..\systems\line_drawer.cpp" />
    <ClCompile Include="..\systems\physics.cpp" />
    <ClCompile Include="..\systems\render.cpp" />
    <ClCompile Include="..\systems\sprite_drawer.cpp" />
    <ClCompile Include="..\systems\system.cpp" />
    <ClCompile Include="..\systems\text.cpp" />
    <ClCompile Include="..\systems\defaults.cpp" />
    <ClCompile Include="..\systems\input.cpp" />
    <ClCompile Include="..\systems\input_hand.cpp" />
    <ClCompile Include="..\systems\input_leap.cpp" />
    <ClCompile Include="..\systems\line_drawer.cpp" />
    <ClCompile Include="..\systems\physics.cpp" />
    <ClCompile Include="..\systems\render.cpp" />
    <ClCompile Include="..\systems\sprite_drawer.cpp" />
    <ClCompile Include="..\systems\system.cpp" />
    <ClCompile Include="..\systems\text.cpp" />
    <ClCompile Include="..\systems\platform\platform.cpp" />
    <ClCompile Include="..\systems\platform\win32.cpp" />
    <ClCompile Include="..\systems\platform\win32_input.cpp" />
    <ClCompile Include="..\systems\platform\platform.cpp" />
    <ClCompile Include="..\systems\platform\win32.cpp" />
    <ClCompile Include="..\systems\platform\win32_input.cpp" />
    <ClCompile Include="..\systems\platform\platform.cpp" />
    <ClCompile Include="..\systems\platform\win32.cpp" />
    <ClCompile Include="..\systems\platform\win32_input.cpp" />
    <ClCompile Include="..\shaders_builtin\shader_builtin_equirect.cpp" />
    <ClCompile Include="..\shaders_builtin\shader_builtin_font.cpp" />
    <ClCompile Include="..\shaders_builtin\shader_builtin_lines.cpp" />
    <ClCompile Include="..\shaders_builtin\shader_builtin_pbr.cpp" />
    <ClCompile Include="..\shaders_builtin\shader_builtin_skybox.cpp" />
    <ClCompile Include="..\shaders_builtin\shader_builtin_unlit.cpp" />
    <ClCompile Include="..\shaders_builtin\shader_builtin_equirect.cpp" />
    <ClCompile Include="..\shaders_builtin\shader_builtin_font.cpp" />
    <ClCompile Include="..\shaders_builtin\shader_builtin_lines.cpp" />
    <ClCompile Include="..\shaders_builtin\shader_builtin_pbr.cpp" />
    <ClCompile Include="..\shaders_builtin\shader_builtin_skybox.cpp" />
    <ClCompile Include="..\shaders_builtin\shader_builtin_unlit.cpp" />
    <ClCompile Include="..\shaders_builtin\shader_builtin_equirect.cpp" />
    <ClCompile Include="..\shaders_builtin\shader_builtin_font.cpp" />
    <ClCompile Include="..\shaders_builtin\shader_builtin_lines.cpp" />
    <ClCompile Include="..\shaders_builtin\shader_builtin_pbr.cpp" />
    <ClCompile Include="..\shaders_builtin\shader_builtin_skybox.cpp" />
    <ClCompile Include="..\shaders_builtin\shader_builtin_unlit.cpp" />
    <ClCompile Include="..\shaders_builtin\shader_builtin_equirect.cpp" />
    <ClCompile Include="..\shaders_builtin\shader_builtin_font.cpp" />
    <ClCompile Include="..\shaders_builtin\shader_builtin_lines.cpp" />
    <ClCompile Include="..\shaders_builtin\shader_builtin_pbr.cpp" />
    <ClCompile Include="..\shaders_builtin\shader_builtin_skybox.cpp" />
    <ClCompile Include="..\shaders_builtin\shader_builtin_unlit.cpp" />
    <ClCompile Include="..\shaders_builtin\shader_builtin_equirect.cpp" />
    <ClCompile Include="..\shaders_builtin\shader_builtin_font.cpp" />
    <ClCompile Include="..\shaders_builtin\shader_builtin_lines.cpp" />
    <ClCompile Include="..\shaders_builtin\shader_builtin_pbr.cpp" />
    <ClCompile Include="..\shaders_builtin\shader_builtin_skybox.cpp" />
    <ClCompile Include="..\shaders_builtin\shader_builtin_unlit.cpp" />
    <ClCompile Include="..\shaders_builtin\shader_builtin_equirect.cpp" />
    <ClCompile Include="..\shaders_builtin\shader_builtin_font.cpp" />
    <ClCompile Include="..\shaders_builtin\shader_builtin_lines.cpp" />
    <ClCompile Include="..\shaders_builtin\shader_builtin_pbr.cpp" />
    <ClCompile Include="..\shaders_builtin\shader_builtin_skybox.cpp" />
    <ClCompile Include="..\shaders_builtin\shader_builtin_unlit.cpp" />
    <ClCompile Include="..\asset_types\*.cpp">
      <Filter>reference_files</Filter>
    </ClCompile>
    <ClCompile Include="..\*.cpp">
      <Filter>reference_files</Filter>
    </ClCompile>
    <ClCompile Include="..\systems\*.cpp">
      <Filter>reference_files</Filter>
    </ClCompile>
    <ClCompile Include="..\systems\*.cpp">
      <Filter>reference_files</Filter>
    </ClCompile>
    <ClCompile Include="..\asset_types\*.cpp">
      <Filter>reference_files</Filter>
    </ClCompile>
    <ClCompile Include="..\systems\*.cpp">
      <Filter>reference_files</Filter>
    </ClCompile>
    <ClCompile Include="..\systems\*.cpp">
      <Filter>reference_files</Filter>
    </ClCompile>
    <ClCompile Include="..\systems\*.cpp">
      <Filter>reference_files</Filter>
    </ClCompile>
    <ClCompile Include="..\*.cpp">
      <Filter>reference_files</Filter>
    </ClCompile>
    <ClCompile Include="..\systems\*.cpp">
      <Filter>reference_files</Filter>
    </ClCompile>
    <ClCompile Include="..\*.cpp">
      <Filter>reference_files</Filter>
    </ClCompile>
    <ClCompile Include="..\asset_types\*.cpp">
      <Filter>reference_files</Filter>
    </ClCompile>
    <ClCompile Include="..\*.cpp">
      <Filter>reference_files</Filter>
    </ClCompile>
    <ClCompile Include="..\asset_types\*.cpp">
      <Filter>reference_files</Filter>
    </ClCompile>
    <ClCompile Include="..\asset_types\*.cpp">
      <Filter>reference_files</Filter>
    </ClCompile>
    <ClCompile Include="..\systems\platform\*.cpp">
      <Filter>reference_files</Filter>
    </ClCompile>
    <ClCompile Include="..\systems\*.cpp">
      <Filter>reference_files</Filter>
    </ClCompile>
    <ClCompile Include="..\systems\platform\*.cpp">
      <Filter>reference_files</Filter>
    </ClCompile>
    <ClCompile Include="..\systems\*.cpp">
      <Filter>reference_files</Filter>
    </ClCompile>
    <ClCompile Include="..\asset_types\*.cpp">
      <Filter>reference_files</Filter>
    </ClCompile>
    <ClCompile Include="..\shaders_builtin\*.cpp">
      <Filter>reference_files</Filter>
    </ClCompile>
    <ClCompile Include="..\shaders_builtin\*.cpp">
      <Filter>reference_files</Filter>
    </ClCompile>
    <ClCompile Include="..\shaders_builtin\*.cpp">
      <Filter>reference_files</Filter>
    </ClCompile>
    <ClCompile Include="..\shaders_builtin\*.cpp">
      <Filter>reference_files</Filter>
    </ClCompile>
    <ClCompile Include="..\shaders_builtin\*.cpp">
      <Filter>reference_files</Filter>
    </ClCompile>
    <ClCompile Include="..\shaders_builtin\*.cpp">
      <Filter>reference_files</Filter>
    </ClCompile>
    <ClCompile Include="..\shaders_builtin\*.cpp">
      <Filter>reference_files</Filter>
    </ClCompile>
    <ClCompile Include="..\asset_types\*.cpp">
      <Filter>reference_files</Filter>
    </ClCompile>
    <ClCompile Include="..\systems\*.cpp">
      <Filter>reference_files</Filter>
    </ClCompile>
    <ClCompile Include="..\*.cpp">
      <Filter>reference_files</Filter>
    </ClCompile>
    <ClCompile Include="..\*.cpp">
      <Filter>reference_files</Filter>
    </ClCompile>
    <ClCompile Include="..\systems\*.cpp">
      <Filter>reference_files</Filter>
    </ClCompile>
    <ClCompile Include="..\systems\*.cpp">
      <Filter>reference_files</Filter>
    </ClCompile>
    <ClCompile Include="..\asset_types\*.cpp">
      <Filter>reference_files</Filter>
    </ClCompile>
    <ClCompile Include="..\*.cpp">
      <Filter>reference_files</Filter>
    </ClCompile>
    <ClCompile Include="..\systems\platform\*.cpp">
      <Filter>reference_files</Filter>
    </ClCompile>
    <ClCompile Include="..\systems\platform\*.cpp">
      <Filter>reference_files</Filter>
    </ClCompile>
    <ClCompile Include="..\*.cpp" />
    <ClCompile Include="..\*.cpp" />
    <ClCompile Include="..\*.cpp" />
    <ClCompile Include="..\*.cpp" />
    <ClCompile Include="..\*.cpp" />
    <ClCompile Include="..\*.cpp" />
    <ClCompile Include="..\asset_types\*.cpp" />
    <ClCompile Include="..\asset_types\*.cpp" />
    <ClCompile Include="..\asset_types\*.cpp" />
    <ClCompile Include="..\asset_types\*.cpp" />
    <ClCompile Include="..\asset_types\*.cpp" />
    <ClCompile Include="..\asset_types\*.cpp" />
    <ClCompile Include="..\asset_types\*.cpp" />
    <ClCompile Include="..\systems\*.cpp" />
    <ClCompile Include="..\systems\*.cpp" />
    <ClCompile Include="..\systems\*.cpp" />
    <ClCompile Include="..\systems\*.cpp" />
    <ClCompile Include="..\systems\*.cpp" />
    <ClCompile Include="..\systems\*.cpp" />
    <ClCompile Include="..\systems\*.cpp" />
    <ClCompile Include="..\systems\*.cpp" />
    <ClCompile Include="..\systems\*.cpp" />
    <ClCompile Include="..\systems\*.cpp" />
    <ClCompile Include="..\systems\platform\*.cpp" />
    <ClCompile Include="..\systems\platform\*.cpp" />
    <ClCompile Include="..\systems\platform\*.cpp" />
    <ClCompile Include="..\shaders_builtin\*.cpp" />
    <ClCompile Include="..\shaders_builtin\*.cpp" />
    <ClCompile Include="..\shaders_builtin\*.cpp" />
    <ClCompile Include="..\shaders_builtin\*.cpp" />
    <ClCompile Include="..\shaders_builtin\*.cpp" />
    <ClCompile Include="..\shaders_builtin\*.cpp" />
<<<<<<< HEAD
    <ClCompile Include="..\*.cpp" />
    <ClCompile Include="..\*.cpp" />
    <ClCompile Include="..\*.cpp" />
    <ClCompile Include="..\*.cpp" />
    <ClCompile Include="..\*.cpp" />
    <ClCompile Include="..\*.cpp" />
    <ClCompile Include="..\asset_types\*.cpp" />
    <ClCompile Include="..\asset_types\*.cpp" />
    <ClCompile Include="..\asset_types\*.cpp" />
    <ClCompile Include="..\asset_types\*.cpp" />
    <ClCompile Include="..\asset_types\*.cpp" />
    <ClCompile Include="..\asset_types\*.cpp" />
    <ClCompile Include="..\asset_types\*.cpp" />
    <ClCompile Include="..\systems\*.cpp" />
    <ClCompile Include="..\systems\*.cpp" />
    <ClCompile Include="..\systems\*.cpp" />
    <ClCompile Include="..\systems\*.cpp" />
    <ClCompile Include="..\systems\*.cpp" />
    <ClCompile Include="..\systems\*.cpp" />
    <ClCompile Include="..\systems\*.cpp" />
    <ClCompile Include="..\systems\*.cpp" />
    <ClCompile Include="..\systems\*.cpp" />
    <ClCompile Include="..\systems\*.cpp" />
    <ClCompile Include="..\systems\platform\*.cpp" />
    <ClCompile Include="..\systems\platform\*.cpp" />
    <ClCompile Include="..\systems\platform\*.cpp" />
    <ClCompile Include="..\shaders_builtin\*.cpp" />
    <ClCompile Include="..\shaders_builtin\*.cpp" />
    <ClCompile Include="..\shaders_builtin\*.cpp" />
    <ClCompile Include="..\shaders_builtin\*.cpp" />
    <ClCompile Include="..\shaders_builtin\*.cpp" />
    <ClCompile Include="..\shaders_builtin\*.cpp" />
=======
>>>>>>> dff62262
  </ItemGroup>
  <ItemGroup>
    <None Include="packages.config" />
    <None Include="PropertySheet.props" />
  </ItemGroup>
  <ItemGroup>
    <ClInclude Include="..\*.h">
      <Filter>reference_files</Filter>
    </ClInclude>
    <ClInclude Include="..\libraries\*.h">
      <Filter>reference_files</Filter>
    </ClInclude>
    <ClInclude Include="..\asset_types\*.h">
      <Filter>reference_files</Filter>
    </ClInclude>
    <ClInclude Include="..\systems\*.h">
      <Filter>reference_files</Filter>
    </ClInclude>
    <ClInclude Include="..\systems\platform\*.h">
      <Filter>reference_files</Filter>
    </ClInclude>
    <ClInclude Include="..\shaders_builtin\*.h">
      <Filter>reference_files</Filter>
    </ClInclude>
<<<<<<< HEAD
=======
    <ClInclude Include="..\libraries\stb_image.h" />
    <ClInclude Include="..\libraries\stb_rect_pack.h" />
    <ClInclude Include="..\libraries\stb_truetype.h" />
    <ClInclude Include="..\libraries\stref.h" />
    <ClInclude Include="..\asset_types\font.h" />
    <ClInclude Include="..\asset_types\material.h" />
    <ClInclude Include="..\asset_types\mesh.h" />
    <ClInclude Include="..\asset_types\model.h" />
    <ClInclude Include="..\asset_types\shader.h" />
    <ClInclude Include="..\asset_types\sprite.h" />
    <ClInclude Include="..\asset_types\texture.h" />
>>>>>>> dff62262
    <ClInclude Include="..\asset_types\font.h" />
    <ClInclude Include="..\asset_types\material.h" />
    <ClInclude Include="..\asset_types\mesh.h" />
    <ClInclude Include="..\asset_types\model.h" />
    <ClInclude Include="..\asset_types\shader.h" />
    <ClInclude Include="..\asset_types\sprite.h" />
    <ClInclude Include="..\asset_types\texture.h" />
    <ClInclude Include="..\asset_types\font.h" />
    <ClInclude Include="..\asset_types\material.h" />
    <ClInclude Include="..\asset_types\mesh.h" />
    <ClInclude Include="..\asset_types\model.h" />
    <ClInclude Include="..\asset_types\shader.h" />
    <ClInclude Include="..\asset_types\sprite.h" />
    <ClInclude Include="..\asset_types\texture.h" />
    <ClInclude Include="..\asset_types\font.h" />
    <ClInclude Include="..\asset_types\material.h" />
    <ClInclude Include="..\asset_types\mesh.h" />
    <ClInclude Include="..\asset_types\model.h" />
    <ClInclude Include="..\asset_types\shader.h" />
    <ClInclude Include="..\asset_types\sprite.h" />
    <ClInclude Include="..\asset_types\texture.h" />
    <ClInclude Include="..\systems\defaults.h" />
    <ClInclude Include="..\systems\input.h" />
    <ClInclude Include="..\systems\input_hand.h" />
    <ClInclude Include="..\systems\input_hand_poses.h" />
    <ClInclude Include="..\systems\input_leap.h" />
    <ClInclude Include="..\systems\line_drawer.h" />
    <ClInclude Include="..\systems\physics.h" />
    <ClInclude Include="..\systems\render.h" />
    <ClInclude Include="..\systems\sprite_drawer.h" />
    <ClInclude Include="..\systems\system.h" />
    <ClInclude Include="..\systems\text.h" />
    <ClInclude Include="..\systems\defaults.h" />
    <ClInclude Include="..\systems\input.h" />
    <ClInclude Include="..\systems\input_hand.h" />
    <ClInclude Include="..\systems\input_hand_poses.h" />
    <ClInclude Include="..\systems\input_leap.h" />
    <ClInclude Include="..\systems\line_drawer.h" />
    <ClInclude Include="..\systems\physics.h" />
    <ClInclude Include="..\systems\render.h" />
    <ClInclude Include="..\systems\sprite_drawer.h" />
    <ClInclude Include="..\systems\system.h" />
    <ClInclude Include="..\systems\text.h" />
    <ClInclude Include="..\systems\defaults.h" />
    <ClInclude Include="..\systems\input.h" />
    <ClInclude Include="..\systems\input_hand.h" />
    <ClInclude Include="..\systems\input_hand_poses.h" />
    <ClInclude Include="..\systems\input_leap.h" />
    <ClInclude Include="..\systems\line_drawer.h" />
    <ClInclude Include="..\systems\physics.h" />
    <ClInclude Include="..\systems\render.h" />
    <ClInclude Include="..\systems\sprite_drawer.h" />
    <ClInclude Include="..\systems\system.h" />
    <ClInclude Include="..\systems\text.h" />
    <ClInclude Include="..\systems\defaults.h" />
    <ClInclude Include="..\systems\input.h" />
    <ClInclude Include="..\systems\input_hand.h" />
    <ClInclude Include="..\systems\input_hand_poses.h" />
    <ClInclude Include="..\systems\input_leap.h" />
    <ClInclude Include="..\systems\line_drawer.h" />
    <ClInclude Include="..\systems\physics.h" />
    <ClInclude Include="..\systems\render.h" />
    <ClInclude Include="..\systems\sprite_drawer.h" />
    <ClInclude Include="..\systems\system.h" />
    <ClInclude Include="..\systems\text.h" />
    <ClInclude Include="..\systems\defaults.h" />
    <ClInclude Include="..\systems\input.h" />
    <ClInclude Include="..\systems\input_hand.h" />
    <ClInclude Include="..\systems\input_hand_poses.h" />
    <ClInclude Include="..\systems\input_leap.h" />
    <ClInclude Include="..\systems\line_drawer.h" />
    <ClInclude Include="..\systems\physics.h" />
    <ClInclude Include="..\systems\render.h" />
    <ClInclude Include="..\systems\sprite_drawer.h" />
    <ClInclude Include="..\systems\system.h" />
    <ClInclude Include="..\systems\text.h" />
    <ClInclude Include="..\systems\defaults.h" />
    <ClInclude Include="..\systems\input.h" />
    <ClInclude Include="..\systems\input_hand.h" />
    <ClInclude Include="..\systems\input_hand_poses.h" />
    <ClInclude Include="..\systems\input_leap.h" />
    <ClInclude Include="..\systems\line_drawer.h" />
    <ClInclude Include="..\systems\physics.h" />
    <ClInclude Include="..\systems\render.h" />
    <ClInclude Include="..\systems\sprite_drawer.h" />
    <ClInclude Include="..\systems\system.h" />
    <ClInclude Include="..\systems\text.h" />
    <ClInclude Include="..\systems\defaults.h" />
    <ClInclude Include="..\systems\input.h" />
    <ClInclude Include="..\systems\input_hand.h" />
    <ClInclude Include="..\systems\input_hand_poses.h" />
    <ClInclude Include="..\systems\input_leap.h" />
    <ClInclude Include="..\systems\line_drawer.h" />
    <ClInclude Include="..\systems\physics.h" />
    <ClInclude Include="..\systems\render.h" />
    <ClInclude Include="..\systems\sprite_drawer.h" />
    <ClInclude Include="..\systems\system.h" />
    <ClInclude Include="..\systems\text.h" />
<<<<<<< HEAD
=======
    <ClInclude Include="..\systems\defaults.h" />
    <ClInclude Include="..\systems\input.h" />
    <ClInclude Include="..\systems\input_hand.h" />
    <ClInclude Include="..\systems\input_hand_poses.h" />
    <ClInclude Include="..\systems\input_leap.h" />
    <ClInclude Include="..\systems\line_drawer.h" />
    <ClInclude Include="..\systems\physics.h" />
    <ClInclude Include="..\systems\render.h" />
    <ClInclude Include="..\systems\sprite_drawer.h" />
    <ClInclude Include="..\systems\system.h" />
    <ClInclude Include="..\systems\text.h" />
>>>>>>> dff62262
    <ClInclude Include="..\*.h">
      <Filter>reference_files</Filter>
    </ClInclude>
    <ClInclude Include="..\systems\*.h">
      <Filter>reference_files</Filter>
    </ClInclude>
    <ClInclude Include="..\asset_types\*.h">
      <Filter>reference_files</Filter>
    </ClInclude>
    <ClInclude Include="..\systems\*.h">
      <Filter>reference_files</Filter>
    </ClInclude>
    <ClInclude Include="..\systems\*.h">
      <Filter>reference_files</Filter>
    </ClInclude>
    <ClInclude Include="..\systems\*.h">
      <Filter>reference_files</Filter>
    </ClInclude>
    <ClInclude Include="..\systems\*.h">
      <Filter>reference_files</Filter>
    </ClInclude>
    <ClInclude Include="..\systems\*.h">
      <Filter>reference_files</Filter>
    </ClInclude>
    <ClInclude Include="..\asset_types\*.h">
      <Filter>reference_files</Filter>
    </ClInclude>
    <ClInclude Include="..\asset_types\*.h">
      <Filter>reference_files</Filter>
    </ClInclude>
    <ClInclude Include="..\asset_types\*.h">
      <Filter>reference_files</Filter>
    </ClInclude>
    <ClInclude Include="..\systems\*.h">
      <Filter>reference_files</Filter>
    </ClInclude>
    <ClInclude Include="..\systems\platform\*.h">
      <Filter>reference_files</Filter>
    </ClInclude>
    <ClInclude Include="..\systems\*.h">
      <Filter>reference_files</Filter>
    </ClInclude>
    <ClInclude Include="..\asset_types\*.h">
      <Filter>reference_files</Filter>
    </ClInclude>
    <ClInclude Include="..\asset_types\*.h">
      <Filter>reference_files</Filter>
    </ClInclude>
    <ClInclude Include="..\systems\*.h">
      <Filter>reference_files</Filter>
    </ClInclude>
    <ClInclude Include="..\libraries\*.h">
      <Filter>reference_files</Filter>
    </ClInclude>
    <ClInclude Include="..\libraries\*.h">
      <Filter>reference_files</Filter>
    </ClInclude>
    <ClInclude Include="..\libraries\*.h">
      <Filter>reference_files</Filter>
    </ClInclude>
    <ClInclude Include="..\*.h">
      <Filter>reference_files</Filter>
    </ClInclude>
    <ClInclude Include="..\*.h">
      <Filter>reference_files</Filter>
    </ClInclude>
    <ClInclude Include="..\libraries\*.h">
      <Filter>reference_files</Filter>
    </ClInclude>
    <ClInclude Include="..\systems\*.h">
      <Filter>reference_files</Filter>
    </ClInclude>
    <ClInclude Include="..\systems\*.h">
      <Filter>reference_files</Filter>
    </ClInclude>
    <ClInclude Include="..\asset_types\*.h">
      <Filter>reference_files</Filter>
    </ClInclude>
    <ClInclude Include="..\systems\platform\*.h">
      <Filter>reference_files</Filter>
    </ClInclude>
    <ClInclude Include="..\systems\platform\*.h">
      <Filter>reference_files</Filter>
    </ClInclude>
    <ClInclude Include="..\*.h" />
    <ClInclude Include="..\*.h" />
    <ClInclude Include="..\*.h" />
    <ClInclude Include="..\libraries\*.h" />
    <ClInclude Include="..\libraries\*.h" />
    <ClInclude Include="..\libraries\*.h" />
    <ClInclude Include="..\libraries\*.h" />
    <ClInclude Include="..\asset_types\*.h" />
    <ClInclude Include="..\asset_types\*.h" />
    <ClInclude Include="..\asset_types\*.h" />
    <ClInclude Include="..\asset_types\*.h" />
    <ClInclude Include="..\asset_types\*.h" />
    <ClInclude Include="..\asset_types\*.h" />
    <ClInclude Include="..\asset_types\*.h" />
    <ClInclude Include="..\systems\*.h" />
    <ClInclude Include="..\systems\*.h" />
    <ClInclude Include="..\systems\*.h" />
    <ClInclude Include="..\systems\*.h" />
    <ClInclude Include="..\systems\*.h" />
    <ClInclude Include="..\systems\*.h" />
    <ClInclude Include="..\systems\*.h" />
    <ClInclude Include="..\systems\*.h" />
    <ClInclude Include="..\systems\*.h" />
    <ClInclude Include="..\systems\*.h" />
    <ClInclude Include="..\systems\*.h" />
    <ClInclude Include="..\systems\platform\*.h" />
    <ClInclude Include="..\systems\platform\*.h" />
    <ClInclude Include="..\systems\platform\*.h" />
    <ClInclude Include="..\stereokit.h" />
    <ClInclude Include="..\stereokit_ui.h" />
    <ClInclude Include="..\_stereokit.h" />
    <ClInclude Include="..\stereokit.h" />
    <ClInclude Include="..\stereokit_ui.h" />
    <ClInclude Include="..\_stereokit.h" />
    <ClInclude Include="..\libraries\stb_image.h" />
    <ClInclude Include="..\libraries\stb_rect_pack.h" />
    <ClInclude Include="..\libraries\stb_truetype.h" />
    <ClInclude Include="..\libraries\stref.h" />
    <ClInclude Include="..\libraries\stb_image.h" />
    <ClInclude Include="..\libraries\stb_rect_pack.h" />
    <ClInclude Include="..\libraries\stb_truetype.h" />
    <ClInclude Include="..\libraries\stref.h" />
    <ClInclude Include="..\libraries\stb_image.h" />
    <ClInclude Include="..\libraries\stb_rect_pack.h" />
    <ClInclude Include="..\libraries\stb_truetype.h" />
    <ClInclude Include="..\libraries\stref.h" />
    <ClInclude Include="..\libraries\stb_image.h" />
    <ClInclude Include="..\libraries\stb_rect_pack.h" />
    <ClInclude Include="..\libraries\stb_truetype.h" />
    <ClInclude Include="..\libraries\stref.h" />
    <ClInclude Include="..\asset_types\font.h" />
    <ClInclude Include="..\asset_types\material.h" />
    <ClInclude Include="..\asset_types\mesh.h" />
    <ClInclude Include="..\asset_types\model.h" />
    <ClInclude Include="..\asset_types\shader.h" />
    <ClInclude Include="..\asset_types\sprite.h" />
    <ClInclude Include="..\asset_types\texture.h" />
    <ClInclude Include="..\asset_types\font.h" />
    <ClInclude Include="..\asset_types\material.h" />
    <ClInclude Include="..\asset_types\mesh.h" />
    <ClInclude Include="..\asset_types\model.h" />
    <ClInclude Include="..\asset_types\shader.h" />
    <ClInclude Include="..\asset_types\sprite.h" />
    <ClInclude Include="..\asset_types\texture.h" />
    <ClInclude Include="..\asset_types\font.h" />
    <ClInclude Include="..\asset_types\material.h" />
    <ClInclude Include="..\asset_types\mesh.h" />
    <ClInclude Include="..\asset_types\model.h" />
    <ClInclude Include="..\asset_types\shader.h" />
    <ClInclude Include="..\asset_types\sprite.h" />
    <ClInclude Include="..\asset_types\texture.h" />
    <ClInclude Include="..\asset_types\font.h" />
    <ClInclude Include="..\asset_types\material.h" />
    <ClInclude Include="..\asset_types\mesh.h" />
    <ClInclude Include="..\asset_types\model.h" />
    <ClInclude Include="..\asset_types\shader.h" />
    <ClInclude Include="..\asset_types\sprite.h" />
    <ClInclude Include="..\asset_types\texture.h" />
    <ClInclude Include="..\asset_types\font.h" />
    <ClInclude Include="..\asset_types\material.h" />
    <ClInclude Include="..\asset_types\mesh.h" />
    <ClInclude Include="..\asset_types\model.h" />
    <ClInclude Include="..\asset_types\shader.h" />
    <ClInclude Include="..\asset_types\sprite.h" />
    <ClInclude Include="..\asset_types\texture.h" />
    <ClInclude Include="..\asset_types\font.h" />
    <ClInclude Include="..\asset_types\material.h" />
    <ClInclude Include="..\asset_types\mesh.h" />
    <ClInclude Include="..\asset_types\model.h" />
    <ClInclude Include="..\asset_types\shader.h" />
    <ClInclude Include="..\asset_types\sprite.h" />
    <ClInclude Include="..\asset_types\texture.h" />
    <ClInclude Include="..\asset_types\font.h" />
    <ClInclude Include="..\asset_types\material.h" />
    <ClInclude Include="..\asset_types\mesh.h" />
    <ClInclude Include="..\asset_types\model.h" />
    <ClInclude Include="..\asset_types\shader.h" />
    <ClInclude Include="..\asset_types\sprite.h" />
    <ClInclude Include="..\asset_types\texture.h" />
    <ClInclude Include="..\systems\defaults.h" />
    <ClInclude Include="..\systems\input.h" />
    <ClInclude Include="..\systems\input_hand.h" />
    <ClInclude Include="..\systems\input_hand_poses.h" />
    <ClInclude Include="..\systems\input_leap.h" />
    <ClInclude Include="..\systems\line_drawer.h" />
    <ClInclude Include="..\systems\physics.h" />
    <ClInclude Include="..\systems\render.h" />
    <ClInclude Include="..\systems\sprite_drawer.h" />
    <ClInclude Include="..\systems\system.h" />
    <ClInclude Include="..\systems\text.h" />
    <ClInclude Include="..\systems\defaults.h" />
    <ClInclude Include="..\systems\input.h" />
    <ClInclude Include="..\systems\input_hand.h" />
    <ClInclude Include="..\systems\input_hand_poses.h" />
    <ClInclude Include="..\systems\input_leap.h" />
    <ClInclude Include="..\systems\line_drawer.h" />
    <ClInclude Include="..\systems\physics.h" />
    <ClInclude Include="..\systems\render.h" />
    <ClInclude Include="..\systems\sprite_drawer.h" />
    <ClInclude Include="..\systems\system.h" />
    <ClInclude Include="..\systems\text.h" />
    <ClInclude Include="..\systems\defaults.h" />
    <ClInclude Include="..\systems\input.h" />
    <ClInclude Include="..\systems\input_hand.h" />
    <ClInclude Include="..\systems\input_hand_poses.h" />
    <ClInclude Include="..\systems\input_leap.h" />
    <ClInclude Include="..\systems\line_drawer.h" />
    <ClInclude Include="..\systems\physics.h" />
    <ClInclude Include="..\systems\render.h" />
    <ClInclude Include="..\systems\sprite_drawer.h" />
    <ClInclude Include="..\systems\system.h" />
    <ClInclude Include="..\systems\text.h" />
    <ClInclude Include="..\systems\defaults.h" />
    <ClInclude Include="..\systems\input.h" />
    <ClInclude Include="..\systems\input_hand.h" />
    <ClInclude Include="..\systems\input_hand_poses.h" />
    <ClInclude Include="..\systems\input_leap.h" />
    <ClInclude Include="..\systems\line_drawer.h" />
    <ClInclude Include="..\systems\physics.h" />
    <ClInclude Include="..\systems\render.h" />
    <ClInclude Include="..\systems\sprite_drawer.h" />
    <ClInclude Include="..\systems\system.h" />
    <ClInclude Include="..\systems\text.h" />
    <ClInclude Include="..\systems\defaults.h" />
    <ClInclude Include="..\systems\input.h" />
    <ClInclude Include="..\systems\input_hand.h" />
    <ClInclude Include="..\systems\input_hand_poses.h" />
    <ClInclude Include="..\systems\input_leap.h" />
    <ClInclude Include="..\systems\line_drawer.h" />
    <ClInclude Include="..\systems\physics.h" />
    <ClInclude Include="..\systems\render.h" />
    <ClInclude Include="..\systems\sprite_drawer.h" />
    <ClInclude Include="..\systems\system.h" />
    <ClInclude Include="..\systems\text.h" />
    <ClInclude Include="..\systems\defaults.h" />
    <ClInclude Include="..\systems\input.h" />
    <ClInclude Include="..\systems\input_hand.h" />
    <ClInclude Include="..\systems\input_hand_poses.h" />
    <ClInclude Include="..\systems\input_leap.h" />
    <ClInclude Include="..\systems\line_drawer.h" />
    <ClInclude Include="..\systems\physics.h" />
    <ClInclude Include="..\systems\render.h" />
    <ClInclude Include="..\systems\sprite_drawer.h" />
    <ClInclude Include="..\systems\system.h" />
    <ClInclude Include="..\systems\text.h" />
    <ClInclude Include="..\systems\defaults.h" />
    <ClInclude Include="..\systems\input.h" />
    <ClInclude Include="..\systems\input_hand.h" />
    <ClInclude Include="..\systems\input_hand_poses.h" />
    <ClInclude Include="..\systems\input_leap.h" />
    <ClInclude Include="..\systems\line_drawer.h" />
    <ClInclude Include="..\systems\physics.h" />
    <ClInclude Include="..\systems\render.h" />
    <ClInclude Include="..\systems\sprite_drawer.h" />
    <ClInclude Include="..\systems\system.h" />
    <ClInclude Include="..\systems\text.h" />
    <ClInclude Include="..\systems\defaults.h" />
    <ClInclude Include="..\systems\input.h" />
    <ClInclude Include="..\systems\input_hand.h" />
    <ClInclude Include="..\systems\input_hand_poses.h" />
    <ClInclude Include="..\systems\input_leap.h" />
    <ClInclude Include="..\systems\line_drawer.h" />
    <ClInclude Include="..\systems\physics.h" />
    <ClInclude Include="..\systems\render.h" />
    <ClInclude Include="..\systems\sprite_drawer.h" />
    <ClInclude Include="..\systems\system.h" />
    <ClInclude Include="..\systems\text.h" />
    <ClInclude Include="..\systems\defaults.h" />
    <ClInclude Include="..\systems\input.h" />
    <ClInclude Include="..\systems\input_hand.h" />
    <ClInclude Include="..\systems\input_hand_poses.h" />
    <ClInclude Include="..\systems\input_leap.h" />
    <ClInclude Include="..\systems\line_drawer.h" />
    <ClInclude Include="..\systems\physics.h" />
    <ClInclude Include="..\systems\render.h" />
    <ClInclude Include="..\systems\sprite_drawer.h" />
    <ClInclude Include="..\systems\system.h" />
    <ClInclude Include="..\systems\text.h" />
    <ClInclude Include="..\systems\defaults.h" />
    <ClInclude Include="..\systems\input.h" />
    <ClInclude Include="..\systems\input_hand.h" />
    <ClInclude Include="..\systems\input_hand_poses.h" />
    <ClInclude Include="..\systems\input_leap.h" />
    <ClInclude Include="..\systems\line_drawer.h" />
    <ClInclude Include="..\systems\physics.h" />
    <ClInclude Include="..\systems\render.h" />
    <ClInclude Include="..\systems\sprite_drawer.h" />
    <ClInclude Include="..\systems\system.h" />
    <ClInclude Include="..\systems\text.h" />
    <ClInclude Include="..\systems\defaults.h" />
    <ClInclude Include="..\systems\input.h" />
    <ClInclude Include="..\systems\input_hand.h" />
    <ClInclude Include="..\systems\input_hand_poses.h" />
    <ClInclude Include="..\systems\input_leap.h" />
    <ClInclude Include="..\systems\line_drawer.h" />
    <ClInclude Include="..\systems\physics.h" />
    <ClInclude Include="..\systems\render.h" />
    <ClInclude Include="..\systems\sprite_drawer.h" />
    <ClInclude Include="..\systems\system.h" />
    <ClInclude Include="..\systems\text.h" />
    <ClInclude Include="..\systems\platform\platform.h" />
    <ClInclude Include="..\systems\platform\win32.h" />
    <ClInclude Include="..\systems\platform\win32_input.h" />
    <ClInclude Include="..\systems\platform\platform.h" />
    <ClInclude Include="..\systems\platform\win32.h" />
    <ClInclude Include="..\systems\platform\win32_input.h" />
    <ClInclude Include="..\*.h">
      <Filter>reference_files</Filter>
    </ClInclude>
    <ClInclude Include="..\systems\*.h">
      <Filter>reference_files</Filter>
    </ClInclude>
    <ClInclude Include="..\asset_types\*.h">
      <Filter>reference_files</Filter>
    </ClInclude>
    <ClInclude Include="..\systems\*.h">
      <Filter>reference_files</Filter>
    </ClInclude>
    <ClInclude Include="..\systems\*.h">
      <Filter>reference_files</Filter>
    </ClInclude>
    <ClInclude Include="..\systems\*.h">
      <Filter>reference_files</Filter>
    </ClInclude>
    <ClInclude Include="..\systems\*.h">
      <Filter>reference_files</Filter>
    </ClInclude>
    <ClInclude Include="..\systems\*.h">
      <Filter>reference_files</Filter>
    </ClInclude>
    <ClInclude Include="..\asset_types\*.h">
      <Filter>reference_files</Filter>
    </ClInclude>
    <ClInclude Include="..\asset_types\*.h">
      <Filter>reference_files</Filter>
    </ClInclude>
    <ClInclude Include="..\asset_types\*.h">
      <Filter>reference_files</Filter>
    </ClInclude>
    <ClInclude Include="..\systems\*.h">
      <Filter>reference_files</Filter>
    </ClInclude>
    <ClInclude Include="..\systems\platform\*.h">
      <Filter>reference_files</Filter>
    </ClInclude>
    <ClInclude Include="..\systems\*.h">
      <Filter>reference_files</Filter>
    </ClInclude>
    <ClInclude Include="..\asset_types\*.h">
      <Filter>reference_files</Filter>
    </ClInclude>
    <ClInclude Include="..\asset_types\*.h">
      <Filter>reference_files</Filter>
    </ClInclude>
    <ClInclude Include="..\systems\*.h">
      <Filter>reference_files</Filter>
    </ClInclude>
    <ClInclude Include="..\libraries\*.h">
      <Filter>reference_files</Filter>
    </ClInclude>
    <ClInclude Include="..\libraries\*.h">
      <Filter>reference_files</Filter>
    </ClInclude>
    <ClInclude Include="..\libraries\*.h">
      <Filter>reference_files</Filter>
    </ClInclude>
    <ClInclude Include="..\*.h">
      <Filter>reference_files</Filter>
    </ClInclude>
    <ClInclude Include="..\*.h">
      <Filter>reference_files</Filter>
    </ClInclude>
    <ClInclude Include="..\libraries\*.h">
      <Filter>reference_files</Filter>
    </ClInclude>
    <ClInclude Include="..\systems\*.h">
      <Filter>reference_files</Filter>
    </ClInclude>
    <ClInclude Include="..\systems\*.h">
      <Filter>reference_files</Filter>
    </ClInclude>
    <ClInclude Include="..\asset_types\*.h">
      <Filter>reference_files</Filter>
    </ClInclude>
    <ClInclude Include="..\systems\platform\*.h">
      <Filter>reference_files</Filter>
    </ClInclude>
    <ClInclude Include="..\systems\platform\*.h">
      <Filter>reference_files</Filter>
    </ClInclude>
    <ClInclude Include="..\*.h" />
    <ClInclude Include="..\*.h" />
    <ClInclude Include="..\*.h" />
    <ClInclude Include="..\libraries\*.h" />
    <ClInclude Include="..\libraries\*.h" />
    <ClInclude Include="..\libraries\*.h" />
    <ClInclude Include="..\libraries\*.h" />
    <ClInclude Include="..\asset_types\*.h" />
    <ClInclude Include="..\asset_types\*.h" />
    <ClInclude Include="..\asset_types\*.h" />
    <ClInclude Include="..\asset_types\*.h" />
    <ClInclude Include="..\asset_types\*.h" />
    <ClInclude Include="..\asset_types\*.h" />
    <ClInclude Include="..\asset_types\*.h" />
    <ClInclude Include="..\systems\*.h" />
    <ClInclude Include="..\systems\*.h" />
    <ClInclude Include="..\systems\*.h" />
    <ClInclude Include="..\systems\*.h" />
    <ClInclude Include="..\systems\*.h" />
    <ClInclude Include="..\systems\*.h" />
    <ClInclude Include="..\systems\*.h" />
    <ClInclude Include="..\systems\*.h" />
    <ClInclude Include="..\systems\*.h" />
    <ClInclude Include="..\systems\*.h" />
    <ClInclude Include="..\systems\*.h" />
    <ClInclude Include="..\systems\platform\*.h" />
    <ClInclude Include="..\systems\platform\*.h" />
    <ClInclude Include="..\systems\platform\*.h" />
<<<<<<< HEAD
    <ClInclude Include="..\*.h" />
    <ClInclude Include="..\*.h" />
    <ClInclude Include="..\*.h" />
    <ClInclude Include="..\libraries\*.h" />
    <ClInclude Include="..\libraries\*.h" />
    <ClInclude Include="..\libraries\*.h" />
    <ClInclude Include="..\libraries\*.h" />
    <ClInclude Include="..\asset_types\*.h" />
    <ClInclude Include="..\asset_types\*.h" />
    <ClInclude Include="..\asset_types\*.h" />
    <ClInclude Include="..\asset_types\*.h" />
    <ClInclude Include="..\asset_types\*.h" />
    <ClInclude Include="..\asset_types\*.h" />
    <ClInclude Include="..\asset_types\*.h" />
    <ClInclude Include="..\systems\*.h" />
    <ClInclude Include="..\systems\*.h" />
    <ClInclude Include="..\systems\*.h" />
    <ClInclude Include="..\systems\*.h" />
    <ClInclude Include="..\systems\*.h" />
    <ClInclude Include="..\systems\*.h" />
    <ClInclude Include="..\systems\*.h" />
    <ClInclude Include="..\systems\*.h" />
    <ClInclude Include="..\systems\*.h" />
    <ClInclude Include="..\systems\*.h" />
    <ClInclude Include="..\systems\*.h" />
    <ClInclude Include="..\systems\platform\*.h" />
    <ClInclude Include="..\systems\platform\*.h" />
    <ClInclude Include="..\systems\platform\*.h" />
=======
>>>>>>> dff62262
  </ItemGroup>
  <ItemGroup>
    <Filter Include="reference_files">
      <UniqueIdentifier>{d1e23cd5-4263-4223-83a4-a2eababf6780}</UniqueIdentifier>
    </Filter>
  </ItemGroup>
</Project><|MERGE_RESOLUTION|>--- conflicted
+++ resolved
@@ -713,7 +713,6 @@
     <ClCompile Include="..\shaders_builtin\*.cpp" />
     <ClCompile Include="..\shaders_builtin\*.cpp" />
     <ClCompile Include="..\shaders_builtin\*.cpp" />
-<<<<<<< HEAD
     <ClCompile Include="..\*.cpp" />
     <ClCompile Include="..\*.cpp" />
     <ClCompile Include="..\*.cpp" />
@@ -746,8 +745,6 @@
     <ClCompile Include="..\shaders_builtin\*.cpp" />
     <ClCompile Include="..\shaders_builtin\*.cpp" />
     <ClCompile Include="..\shaders_builtin\*.cpp" />
-=======
->>>>>>> dff62262
   </ItemGroup>
   <ItemGroup>
     <None Include="packages.config" />
@@ -772,20 +769,10 @@
     <ClInclude Include="..\shaders_builtin\*.h">
       <Filter>reference_files</Filter>
     </ClInclude>
-<<<<<<< HEAD
-=======
     <ClInclude Include="..\libraries\stb_image.h" />
     <ClInclude Include="..\libraries\stb_rect_pack.h" />
     <ClInclude Include="..\libraries\stb_truetype.h" />
     <ClInclude Include="..\libraries\stref.h" />
-    <ClInclude Include="..\asset_types\font.h" />
-    <ClInclude Include="..\asset_types\material.h" />
-    <ClInclude Include="..\asset_types\mesh.h" />
-    <ClInclude Include="..\asset_types\model.h" />
-    <ClInclude Include="..\asset_types\shader.h" />
-    <ClInclude Include="..\asset_types\sprite.h" />
-    <ClInclude Include="..\asset_types\texture.h" />
->>>>>>> dff62262
     <ClInclude Include="..\asset_types\font.h" />
     <ClInclude Include="..\asset_types\material.h" />
     <ClInclude Include="..\asset_types\mesh.h" />
@@ -807,97 +794,101 @@
     <ClInclude Include="..\asset_types\shader.h" />
     <ClInclude Include="..\asset_types\sprite.h" />
     <ClInclude Include="..\asset_types\texture.h" />
-    <ClInclude Include="..\systems\defaults.h" />
-    <ClInclude Include="..\systems\input.h" />
-    <ClInclude Include="..\systems\input_hand.h" />
-    <ClInclude Include="..\systems\input_hand_poses.h" />
-    <ClInclude Include="..\systems\input_leap.h" />
-    <ClInclude Include="..\systems\line_drawer.h" />
-    <ClInclude Include="..\systems\physics.h" />
-    <ClInclude Include="..\systems\render.h" />
-    <ClInclude Include="..\systems\sprite_drawer.h" />
-    <ClInclude Include="..\systems\system.h" />
-    <ClInclude Include="..\systems\text.h" />
-    <ClInclude Include="..\systems\defaults.h" />
-    <ClInclude Include="..\systems\input.h" />
-    <ClInclude Include="..\systems\input_hand.h" />
-    <ClInclude Include="..\systems\input_hand_poses.h" />
-    <ClInclude Include="..\systems\input_leap.h" />
-    <ClInclude Include="..\systems\line_drawer.h" />
-    <ClInclude Include="..\systems\physics.h" />
-    <ClInclude Include="..\systems\render.h" />
-    <ClInclude Include="..\systems\sprite_drawer.h" />
-    <ClInclude Include="..\systems\system.h" />
-    <ClInclude Include="..\systems\text.h" />
-    <ClInclude Include="..\systems\defaults.h" />
-    <ClInclude Include="..\systems\input.h" />
-    <ClInclude Include="..\systems\input_hand.h" />
-    <ClInclude Include="..\systems\input_hand_poses.h" />
-    <ClInclude Include="..\systems\input_leap.h" />
-    <ClInclude Include="..\systems\line_drawer.h" />
-    <ClInclude Include="..\systems\physics.h" />
-    <ClInclude Include="..\systems\render.h" />
-    <ClInclude Include="..\systems\sprite_drawer.h" />
-    <ClInclude Include="..\systems\system.h" />
-    <ClInclude Include="..\systems\text.h" />
-    <ClInclude Include="..\systems\defaults.h" />
-    <ClInclude Include="..\systems\input.h" />
-    <ClInclude Include="..\systems\input_hand.h" />
-    <ClInclude Include="..\systems\input_hand_poses.h" />
-    <ClInclude Include="..\systems\input_leap.h" />
-    <ClInclude Include="..\systems\line_drawer.h" />
-    <ClInclude Include="..\systems\physics.h" />
-    <ClInclude Include="..\systems\render.h" />
-    <ClInclude Include="..\systems\sprite_drawer.h" />
-    <ClInclude Include="..\systems\system.h" />
-    <ClInclude Include="..\systems\text.h" />
-    <ClInclude Include="..\systems\defaults.h" />
-    <ClInclude Include="..\systems\input.h" />
-    <ClInclude Include="..\systems\input_hand.h" />
-    <ClInclude Include="..\systems\input_hand_poses.h" />
-    <ClInclude Include="..\systems\input_leap.h" />
-    <ClInclude Include="..\systems\line_drawer.h" />
-    <ClInclude Include="..\systems\physics.h" />
-    <ClInclude Include="..\systems\render.h" />
-    <ClInclude Include="..\systems\sprite_drawer.h" />
-    <ClInclude Include="..\systems\system.h" />
-    <ClInclude Include="..\systems\text.h" />
-    <ClInclude Include="..\systems\defaults.h" />
-    <ClInclude Include="..\systems\input.h" />
-    <ClInclude Include="..\systems\input_hand.h" />
-    <ClInclude Include="..\systems\input_hand_poses.h" />
-    <ClInclude Include="..\systems\input_leap.h" />
-    <ClInclude Include="..\systems\line_drawer.h" />
-    <ClInclude Include="..\systems\physics.h" />
-    <ClInclude Include="..\systems\render.h" />
-    <ClInclude Include="..\systems\sprite_drawer.h" />
-    <ClInclude Include="..\systems\system.h" />
-    <ClInclude Include="..\systems\text.h" />
-    <ClInclude Include="..\systems\defaults.h" />
-    <ClInclude Include="..\systems\input.h" />
-    <ClInclude Include="..\systems\input_hand.h" />
-    <ClInclude Include="..\systems\input_hand_poses.h" />
-    <ClInclude Include="..\systems\input_leap.h" />
-    <ClInclude Include="..\systems\line_drawer.h" />
-    <ClInclude Include="..\systems\physics.h" />
-    <ClInclude Include="..\systems\render.h" />
-    <ClInclude Include="..\systems\sprite_drawer.h" />
-    <ClInclude Include="..\systems\system.h" />
-    <ClInclude Include="..\systems\text.h" />
-<<<<<<< HEAD
-=======
-    <ClInclude Include="..\systems\defaults.h" />
-    <ClInclude Include="..\systems\input.h" />
-    <ClInclude Include="..\systems\input_hand.h" />
-    <ClInclude Include="..\systems\input_hand_poses.h" />
-    <ClInclude Include="..\systems\input_leap.h" />
-    <ClInclude Include="..\systems\line_drawer.h" />
-    <ClInclude Include="..\systems\physics.h" />
-    <ClInclude Include="..\systems\render.h" />
-    <ClInclude Include="..\systems\sprite_drawer.h" />
-    <ClInclude Include="..\systems\system.h" />
-    <ClInclude Include="..\systems\text.h" />
->>>>>>> dff62262
+    <ClInclude Include="..\asset_types\font.h" />
+    <ClInclude Include="..\asset_types\material.h" />
+    <ClInclude Include="..\asset_types\mesh.h" />
+    <ClInclude Include="..\asset_types\model.h" />
+    <ClInclude Include="..\asset_types\shader.h" />
+    <ClInclude Include="..\asset_types\sprite.h" />
+    <ClInclude Include="..\asset_types\texture.h" />
+    <ClInclude Include="..\systems\defaults.h" />
+    <ClInclude Include="..\systems\input.h" />
+    <ClInclude Include="..\systems\input_hand.h" />
+    <ClInclude Include="..\systems\input_hand_poses.h" />
+    <ClInclude Include="..\systems\input_leap.h" />
+    <ClInclude Include="..\systems\line_drawer.h" />
+    <ClInclude Include="..\systems\physics.h" />
+    <ClInclude Include="..\systems\render.h" />
+    <ClInclude Include="..\systems\sprite_drawer.h" />
+    <ClInclude Include="..\systems\system.h" />
+    <ClInclude Include="..\systems\text.h" />
+    <ClInclude Include="..\systems\defaults.h" />
+    <ClInclude Include="..\systems\input.h" />
+    <ClInclude Include="..\systems\input_hand.h" />
+    <ClInclude Include="..\systems\input_hand_poses.h" />
+    <ClInclude Include="..\systems\input_leap.h" />
+    <ClInclude Include="..\systems\line_drawer.h" />
+    <ClInclude Include="..\systems\physics.h" />
+    <ClInclude Include="..\systems\render.h" />
+    <ClInclude Include="..\systems\sprite_drawer.h" />
+    <ClInclude Include="..\systems\system.h" />
+    <ClInclude Include="..\systems\text.h" />
+    <ClInclude Include="..\systems\defaults.h" />
+    <ClInclude Include="..\systems\input.h" />
+    <ClInclude Include="..\systems\input_hand.h" />
+    <ClInclude Include="..\systems\input_hand_poses.h" />
+    <ClInclude Include="..\systems\input_leap.h" />
+    <ClInclude Include="..\systems\line_drawer.h" />
+    <ClInclude Include="..\systems\physics.h" />
+    <ClInclude Include="..\systems\render.h" />
+    <ClInclude Include="..\systems\sprite_drawer.h" />
+    <ClInclude Include="..\systems\system.h" />
+    <ClInclude Include="..\systems\text.h" />
+    <ClInclude Include="..\systems\defaults.h" />
+    <ClInclude Include="..\systems\input.h" />
+    <ClInclude Include="..\systems\input_hand.h" />
+    <ClInclude Include="..\systems\input_hand_poses.h" />
+    <ClInclude Include="..\systems\input_leap.h" />
+    <ClInclude Include="..\systems\line_drawer.h" />
+    <ClInclude Include="..\systems\physics.h" />
+    <ClInclude Include="..\systems\render.h" />
+    <ClInclude Include="..\systems\sprite_drawer.h" />
+    <ClInclude Include="..\systems\system.h" />
+    <ClInclude Include="..\systems\text.h" />
+    <ClInclude Include="..\systems\defaults.h" />
+    <ClInclude Include="..\systems\input.h" />
+    <ClInclude Include="..\systems\input_hand.h" />
+    <ClInclude Include="..\systems\input_hand_poses.h" />
+    <ClInclude Include="..\systems\input_leap.h" />
+    <ClInclude Include="..\systems\line_drawer.h" />
+    <ClInclude Include="..\systems\physics.h" />
+    <ClInclude Include="..\systems\render.h" />
+    <ClInclude Include="..\systems\sprite_drawer.h" />
+    <ClInclude Include="..\systems\system.h" />
+    <ClInclude Include="..\systems\text.h" />
+    <ClInclude Include="..\systems\defaults.h" />
+    <ClInclude Include="..\systems\input.h" />
+    <ClInclude Include="..\systems\input_hand.h" />
+    <ClInclude Include="..\systems\input_hand_poses.h" />
+    <ClInclude Include="..\systems\input_leap.h" />
+    <ClInclude Include="..\systems\line_drawer.h" />
+    <ClInclude Include="..\systems\physics.h" />
+    <ClInclude Include="..\systems\render.h" />
+    <ClInclude Include="..\systems\sprite_drawer.h" />
+    <ClInclude Include="..\systems\system.h" />
+    <ClInclude Include="..\systems\text.h" />
+    <ClInclude Include="..\systems\defaults.h" />
+    <ClInclude Include="..\systems\input.h" />
+    <ClInclude Include="..\systems\input_hand.h" />
+    <ClInclude Include="..\systems\input_hand_poses.h" />
+    <ClInclude Include="..\systems\input_leap.h" />
+    <ClInclude Include="..\systems\line_drawer.h" />
+    <ClInclude Include="..\systems\physics.h" />
+    <ClInclude Include="..\systems\render.h" />
+    <ClInclude Include="..\systems\sprite_drawer.h" />
+    <ClInclude Include="..\systems\system.h" />
+    <ClInclude Include="..\systems\text.h" />
+    <ClInclude Include="..\systems\defaults.h" />
+    <ClInclude Include="..\systems\input.h" />
+    <ClInclude Include="..\systems\input_hand.h" />
+    <ClInclude Include="..\systems\input_hand_poses.h" />
+    <ClInclude Include="..\systems\input_leap.h" />
+    <ClInclude Include="..\systems\line_drawer.h" />
+    <ClInclude Include="..\systems\physics.h" />
+    <ClInclude Include="..\systems\render.h" />
+    <ClInclude Include="..\systems\sprite_drawer.h" />
+    <ClInclude Include="..\systems\system.h" />
+    <ClInclude Include="..\systems\text.h" />
     <ClInclude Include="..\*.h">
       <Filter>reference_files</Filter>
     </ClInclude>
@@ -1320,7 +1311,6 @@
     <ClInclude Include="..\systems\platform\*.h" />
     <ClInclude Include="..\systems\platform\*.h" />
     <ClInclude Include="..\systems\platform\*.h" />
-<<<<<<< HEAD
     <ClInclude Include="..\*.h" />
     <ClInclude Include="..\*.h" />
     <ClInclude Include="..\*.h" />
@@ -1349,8 +1339,6 @@
     <ClInclude Include="..\systems\platform\*.h" />
     <ClInclude Include="..\systems\platform\*.h" />
     <ClInclude Include="..\systems\platform\*.h" />
-=======
->>>>>>> dff62262
   </ItemGroup>
   <ItemGroup>
     <Filter Include="reference_files">
