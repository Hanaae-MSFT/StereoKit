--- conflicted
+++ resolved
@@ -878,13 +878,9 @@
 SK_API void         tex_set_color_arr       (tex_t texture, int32_t width, int32_t height, void** data, int32_t data_count, spherical_harmonics_t *out_sh_lighting_info sk_default(nullptr), int32_t multisample sk_default(1));
 // TODO: For v0.4, remove the return value here, since this needs to addref, and the texture may be ignored
 SK_API tex_t        tex_add_zbuffer         (tex_t texture, tex_format_ format sk_default(tex_format_depthstencil));
-<<<<<<< HEAD
-SK_API void         tex_get_data            (tex_t texture, void *ref_data, size_t data_buffer_size);
-=======
 // TODO: For v0.4, combine these two functions
 SK_API void         tex_get_data            (tex_t texture, void *out_data, size_t out_data_size);
 SK_API void         tex_get_data_mip        (tex_t texture, void *out_data, size_t out_data_size, int32_t mip_level);
->>>>>>> 9dabf657
 SK_API tex_t        tex_gen_color           (color128 color, int32_t width, int32_t height, tex_type_ type sk_default(tex_type_image), tex_format_ format sk_default(tex_format_rgba32));
 SK_API tex_t        tex_gen_particle        (int32_t width, int32_t height, float roundness sk_default(1), gradient_t gradient_linear sk_default(nullptr));
 SK_API tex_t        tex_gen_cubemap         (const gradient_t gradient, vec3 gradient_dir, int32_t resolution, spherical_harmonics_t *out_sh_lighting_info sk_default(nullptr));
@@ -2029,17 +2025,6 @@
 SK_API void*             backend_android_get_jni_env  ();
 
 SK_API backend_graphics_ backend_graphics_get           ();
-<<<<<<< HEAD
-SK_API void*             backend_d3d11_get_d3d_device   ();
-SK_API void*             backend_d3d11_get_d3d_context  ();
-SK_API void*             backend_opengl_wgl_get_hdc     ();
-SK_API void*             backend_opengl_wgl_get_hglrc   ();
-SK_API void*             backend_opengl_glx_get_context ();
-SK_API void*             backend_opengl_glx_get_display ();
-SK_API void*             backend_opengl_glx_get_drawable();
-SK_API void*             backend_opengl_egl_get_context ();
-SK_API void*             backend_opengl_egl_get_display ();
-=======
 SK_API void             *backend_d3d11_get_d3d_device   ();
 SK_API void             *backend_d3d11_get_d3d_context  ();
 SK_API void             *backend_opengl_wgl_get_hdc     ();
@@ -2050,7 +2035,6 @@
 SK_API void             *backend_opengl_egl_get_context ();
 SK_API void             *backend_opengl_egl_get_config  ();
 SK_API void             *backend_opengl_egl_get_display ();
->>>>>>> 9dabf657
 
 ///////////////////////////////////////////
 
