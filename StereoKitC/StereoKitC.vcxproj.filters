--- conflicted
+++ resolved
@@ -202,13 +202,11 @@
     <ClCompile Include="libraries\unicode.cpp">
       <Filter>libraries</Filter>
     </ClCompile>
-<<<<<<< HEAD
-    <ClCompile Include="device.cpp">
-      <Filter>src</Filter>
-=======
     <ClCompile Include="ui\ui_layout.cpp">
       <Filter>ui</Filter>
->>>>>>> 9752f5d8
+    </ClCompile>
+    <ClCompile Include="device.cpp">
+      <Filter>src</Filter>
     </ClCompile>
   </ItemGroup>
   <ItemGroup>
@@ -474,13 +472,11 @@
     <ClInclude Include="libraries\atomic_util.h">
       <Filter>libraries</Filter>
     </ClInclude>
-<<<<<<< HEAD
-    <ClInclude Include="device.h">
-      <Filter>src</Filter>
-=======
     <ClInclude Include="ui\ui_layout.h">
       <Filter>ui</Filter>
->>>>>>> 9752f5d8
+    </ClInclude>
+    <ClInclude Include="device.h">
+      <Filter>src</Filter>
     </ClInclude>
   </ItemGroup>
   <ItemGroup>
