--- conflicted
+++ resolved
@@ -196,11 +196,10 @@
     <ClCompile Include="libraries\cgltf.cpp">
       <Filter>libraries</Filter>
     </ClCompile>
-<<<<<<< HEAD
+    <ClCompile Include="ui\ui_theme.cpp">
+      <Filter>ui</Filter>
+    </ClCompile>
     <ClCompile Include="ui\ui_interaction.cpp">
-=======
-    <ClCompile Include="ui\ui_theme.cpp">
->>>>>>> 4652520a
       <Filter>ui</Filter>
     </ClCompile>
   </ItemGroup>
@@ -446,14 +445,13 @@
     <ClInclude Include="stereokit_ui.h">
       <Filter>ui</Filter>
     </ClInclude>
-<<<<<<< HEAD
     <ClInclude Include="_stereokit_ui.h">
       <Filter>ui</Filter>
     </ClInclude>
     <ClInclude Include="ui\ui_interaction.h">
-=======
+      <Filter>ui</Filter>
+    </ClInclude>
     <ClInclude Include="ui\ui_theme.h">
->>>>>>> 4652520a
       <Filter>ui</Filter>
     </ClInclude>
   </ItemGroup>
